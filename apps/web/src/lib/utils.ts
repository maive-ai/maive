import { useMutation } from '@tanstack/react-query';
import { clsx, type ClassValue } from 'clsx';
import { useEffect, useRef } from 'react';
import { twMerge } from 'tailwind-merge';

export function cn(...inputs: ClassValue[]) {
  return twMerge(clsx(inputs));
}

/**
 * Custom hook for auto-saving data with debouncing
 * Follows React Query patterns for optimistic updates and error handling
 */
export function useAutoSave<T extends Record<string, any>>(
  data: T,
  saveFunction: (data: T) => Promise<any>,
  options: {
    debounceMs?: number;
    enabled?: boolean;
    onSuccess?: (result: any) => void;
    onError?: (error: Error) => void;
  } = {},
) {
  const { debounceMs = 1000, enabled = true, onSuccess, onError } = options;

  const timeoutRef = useRef<NodeJS.Timeout | undefined>(undefined);
  const previousDataRef = useRef<T>(data);

  const mutation = useMutation({
    mutationFn: saveFunction,
    onSuccess: (result) => {
      console.log('✅ Auto-save successful:', result);
      onSuccess?.(result);
    },
    onError: (error) => {
      console.error('❌ Auto-save failed:', error);
      onError?.(error);
    },
  });

  useEffect(() => {
    // Clear existing timeout
    if (timeoutRef.current) {
      clearTimeout(timeoutRef.current);
    }

    // Skip if disabled or no changes
    if (
      !enabled ||
      JSON.stringify(data) === JSON.stringify(previousDataRef.current)
    ) {
      return;
    }

    // Set new timeout for debounced save
    timeoutRef.current = setTimeout(() => {
      // Double-check that data hasn't changed since timeout was set
      if (JSON.stringify(data) !== JSON.stringify(previousDataRef.current)) {
        mutation.mutate(data);
        previousDataRef.current = data;
      }
    }, debounceMs);

    // Cleanup timeout on unmount or dependency change
    return () => {
      if (timeoutRef.current) {
        clearTimeout(timeoutRef.current);
      }
    };
  }, [data, debounceMs, enabled]); // eslint-disable-line react-hooks/exhaustive-deps

  return {
    isSaving: mutation.isPending,
    saveError: mutation.isError,
    lastSaved: mutation.isSuccess ? new Date() : null,
    retry: mutation.reset,
  };
}

/**
 * Get color classes for project status badges
 */
export function getStatusColor(status: string): string {
  switch (status) {
    case 'Scheduled':
      return 'bg-blue-100 text-blue-800';
    case 'Dispatched':
      return 'bg-purple-100 text-purple-800';
    case 'In Progress':
      return 'bg-yellow-100 text-yellow-800';
    case 'Hold':
      return 'bg-red-100 text-red-800';
    case 'Completed':
      return 'bg-green-100 text-green-800';
    case 'Canceled':
      return 'bg-gray-100 text-gray-800';
    default:
      return 'bg-gray-100 text-gray-800';
  }
}

/**
 * Format a phone number for display
 * Supports US phone numbers in various formats
 *
 * Examples:
 * - "8881234568" -> "(888) 123-4568"
 * - "+18881234568" -> "(888) 123-4568"
 * - "888-123-4568" -> "(888) 123-4568"
 */
export function formatPhoneNumber(phone: string | null | undefined): string {
  if (!phone) return 'Not available';

  // Remove all non-digit characters
  const digits = phone.replace(/\D/g, '');

  // Handle US phone numbers (10 or 11 digits)
  if (digits.length === 10) {
    return `(${digits.slice(0, 3)}) ${digits.slice(3, 6)}-${digits.slice(6)}`;
  } else if (digits.length === 11 && digits[0] === '1') {
    return `(${digits.slice(1, 4)}) ${digits.slice(4, 7)}-${digits.slice(7)}`;
  }

  // If not a standard format, return as-is
  return phone;
}

/**
 * Extract adjuster information from a project with fallbacks for different data structures.
 * Handles both direct fields and nested provider_data structures.
 *
 * @param project - The project object containing adjuster data
 * @returns Object with adjuster name and phone, or default values if not found
 */
export function getAdjusterInfo(project: {
  adjuster_name?: string | null;
  adjuster_phone?: string | null;
  provider_data?: any;
}): { name: string; phone: string } {
  const providerData = project.provider_data;

  const name =
    project.adjuster_name ||
    providerData?.adjusterName ||
    providerData?.adjusterContact?.name ||
    'No adjuster';

  const phone =
    project.adjuster_phone ||
    providerData?.adjusterPhone ||
    providerData?.adjusterContact?.phone ||
    'No phone';

  return { name, phone };
<<<<<<< HEAD
}
=======
}
>>>>>>> 114ab46d
<|MERGE_RESOLUTION|>--- conflicted
+++ resolved
@@ -152,8 +152,4 @@
     'No phone';
 
   return { name, phone };
-<<<<<<< HEAD
-}
-=======
-}
->>>>>>> 114ab46d
+}