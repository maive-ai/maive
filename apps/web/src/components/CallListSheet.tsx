--- conflicted
+++ resolved
@@ -83,13 +83,7 @@
               <Info className="size-4 text-gray-500" />
             </button>
           </div>
-<<<<<<< HEAD
-          <SheetDescription>
-            Projects queued for batch calling
-          </SheetDescription>
-=======
           <SheetDescription>Projects queued for batch calling</SheetDescription>
->>>>>>> 114ab46d
         </SheetHeader>
 
         <div className="mt-6 flex flex-col h-[calc(100vh-140px)]">
@@ -176,22 +170,15 @@
           </div>
 
           {/* Actions */}
-<<<<<<< HEAD
           <div className="pt-6 mt-6 px-4 space-y-4 border-t">
             {/* AutoDialer */}
-            {callListItems.length > 0 && (
-              <AutoDialer />
-            )}
-            
+            {callListItems.length > 0 && <AutoDialer />}
+
             <Button
               onClick={() => onOpenChange(false)}
               variant="outline"
               className="w-full"
             >
-=======
-          <div className="pt-12 mt-12 px-4">
-            <Button onClick={() => onOpenChange(false)} className="w-full">
->>>>>>> 114ab46d
               Close
             </Button>
           </div>
