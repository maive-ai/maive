--- conflicted
+++ resolved
@@ -1,10 +1,4 @@
 import { createFileRoute, useNavigate } from '@tanstack/react-router';
-<<<<<<< HEAD
-import { AlertCircle, Building2, FileText, Loader2, Plus, Search, Trash2, User } from 'lucide-react';
-import { useEffect, useState } from 'react';
-
-import { useCreateMockProject, useFetchProjects, useUpdateMockProject, type MockNote, type MockProject, type Project } from '@/clients/crm';
-=======
 import {
   AlertCircle,
   Building2,
@@ -25,7 +19,6 @@
   type MockProject,
   type Project,
 } from '@/clients/crm';
->>>>>>> 114ab46d
 import { Button } from '@/components/ui/button';
 import { Card, CardContent, CardHeader, CardTitle } from '@/components/ui/card';
 import { Input } from '@/components/ui/input';
@@ -65,31 +58,19 @@
 
   // Mode toggle state
   const [isEditMode, setIsEditMode] = useState(false);
-<<<<<<< HEAD
-  
+
   // Edit mode state
   const [selectedProjectId, setSelectedProjectId] = useState<string>('');
   const [selectedProject, setSelectedProject] = useState<Project | null>(null);
-  
-=======
-
-  // Edit mode state
-  const [selectedProjectId, setSelectedProjectId] = useState<string>('');
-  const [selectedProject, setSelectedProject] = useState<Project | null>(null);
-
->>>>>>> 114ab46d
+
   // Search state
   const [searchQuery, setSearchQuery] = useState<string>('');
 
   // Filter projects based on search query
-<<<<<<< HEAD
-  const filteredProjects = useProjectSearch(projectsData?.projects, searchQuery);
-=======
   const filteredProjects = useProjectSearch(
     projectsData?.projects,
     searchQuery,
   );
->>>>>>> 114ab46d
 
   // Form state
   const [customerName, setCustomerName] = useState('');
@@ -141,15 +122,6 @@
   // Handle project selection for editing
   useEffect(() => {
     if (isEditMode && selectedProjectId && projectsData) {
-<<<<<<< HEAD
-      const project = projectsData.projects.find((p) => p.id === selectedProjectId);
-      if (project) {
-        setSelectedProject(project);
-        
-        // Populate form with project data
-        setCustomerName(project.customer_name || '');
-        
-=======
       const project = projectsData.projects.find(
         (p) => p.id === selectedProjectId,
       );
@@ -159,58 +131,36 @@
         // Populate form with project data
         setCustomerName(project.customer_name || '');
 
->>>>>>> 114ab46d
         // Reconstruct address from components
         const addressParts = [
           project.address_line1,
           project.city,
-<<<<<<< HEAD
-          project.state && project.postal_code ? `${project.state} ${project.postal_code}` : project.state || project.postal_code
-        ].filter(Boolean);
-        setAddress(addressParts.join(', ') || DEFAULT_ADDRESS);
-        
-=======
           project.state && project.postal_code
             ? `${project.state} ${project.postal_code}`
             : project.state || project.postal_code,
         ].filter(Boolean);
         setAddress(addressParts.join(', ') || DEFAULT_ADDRESS);
 
->>>>>>> 114ab46d
         setPhone(project.provider_data?.phone || DEFAULT_PHONE);
         setEmail(project.provider_data?.email || '');
         setClaimNumber(project.claim_number || '');
         setDateOfLoss(project.date_of_loss || '');
         setInsuranceAgency(project.insurance_company || '');
-<<<<<<< HEAD
-        
-=======
-
->>>>>>> 114ab46d
+
         // Get insurance contact from provider_data
         const insuranceContact = project.provider_data?.insuranceContact;
         setInsuranceContactName(insuranceContact?.name || '');
         setInsuranceContactPhone(insuranceContact?.phone || DEFAULT_PHONE);
         setInsuranceContactEmail(insuranceContact?.email || '');
-<<<<<<< HEAD
-        
+
         setAdjusterName(project.adjuster_name || '');
-        
-=======
-
-        setAdjusterName(project.adjuster_name || '');
-
->>>>>>> 114ab46d
+
         // Get adjuster contact from provider_data
         const adjusterContact = project.provider_data?.adjusterContact;
         setAdjusterContactName(adjusterContact?.name || '');
         setAdjusterContactPhone(adjusterContact?.phone || DEFAULT_PHONE);
         setAdjusterContactEmail(adjusterContact?.email || '');
-<<<<<<< HEAD
-        
-=======
-
->>>>>>> 114ab46d
+
         // Load notes from provider_data
         const projectNotes = project.provider_data?.notes || [];
         setNotes(Array.isArray(projectNotes) ? projectNotes : []);
@@ -238,11 +188,7 @@
 
   const handleSubmit = async (e: React.FormEvent): Promise<void> => {
     e.preventDefault();
-<<<<<<< HEAD
-    
-=======
-
->>>>>>> 114ab46d
+
     const projectData: MockProject = {
       customerName,
       address,
@@ -276,24 +222,16 @@
       // Navigate to projects page on success
       navigate({ to: '/projects' });
     } catch (error) {
-<<<<<<< HEAD
-      console.error(`Failed to ${selectedProject ? 'update' : 'create'} project:`, error);
-=======
       console.error(
         `Failed to ${selectedProject ? 'update' : 'create'} project:`,
         error,
       );
->>>>>>> 114ab46d
     }
   };
 
   const isFormValid = customerName.trim() && (!isEditMode || selectedProject);
-<<<<<<< HEAD
-  const isLoading = createProjectMutation.isPending || updateProjectMutation.isPending;
-=======
   const isLoading =
     createProjectMutation.isPending || updateProjectMutation.isPending;
->>>>>>> 114ab46d
 
   return (
     <div className="flex h-full bg-white p-6">
@@ -348,22 +286,14 @@
                       className="pl-10"
                     />
                   </div>
-<<<<<<< HEAD
-                  
-=======
-
->>>>>>> 114ab46d
+
                   {/* Search Results */}
                   {searchQuery && (
                     <div className="mt-2">
                       <p className="text-sm text-gray-600 mb-2">
-<<<<<<< HEAD
-                        {filteredProjects.length} {filteredProjects.length === 1 ? 'result' : 'results'} found
-=======
                         {filteredProjects.length}{' '}
                         {filteredProjects.length === 1 ? 'result' : 'results'}{' '}
                         found
->>>>>>> 114ab46d
                       </p>
                       {filteredProjects.length > 0 ? (
                         <div className="space-y-2 max-h-[500px] overflow-y-auto border rounded-md">
@@ -376,13 +306,6 @@
                                 setSearchQuery('');
                               }}
                               className={`w-full text-left p-3 hover:bg-gray-50 border-b last:border-b-0 transition-colors ${
-<<<<<<< HEAD
-                                selectedProjectId === project.id ? 'bg-blue-50' : ''
-                              }`}
-                            >
-                              <div className="font-medium text-sm">
-                                {project.customer_name || project.name || project.id}
-=======
                                 selectedProjectId === project.id
                                   ? 'bg-blue-50'
                                   : ''
@@ -392,20 +315,15 @@
                                 {project.customer_name ||
                                   project.name ||
                                   project.id}
->>>>>>> 114ab46d
                               </div>
                               <div className="text-xs text-gray-500 mt-1">
                                 {project.provider_data?.address && (
                                   <span>{project.provider_data.address}</span>
                                 )}
                                 {project.claim_number && (
-<<<<<<< HEAD
-                                  <span className="ml-2">• Claim: {project.claim_number}</span>
-=======
                                   <span className="ml-2">
                                     • Claim: {project.claim_number}
                                   </span>
->>>>>>> 114ab46d
                                 )}
                               </div>
                             </button>
@@ -418,24 +336,16 @@
                       )}
                     </div>
                   )}
-<<<<<<< HEAD
-                  
-=======
-
->>>>>>> 114ab46d
+
                   {/* Selected Project Display */}
                   {selectedProject && !searchQuery && (
                     <div className="p-3 bg-blue-50 border border-blue-200 rounded-md">
                       <div className="flex items-center justify-between">
                         <div>
                           <p className="font-medium text-sm">
-<<<<<<< HEAD
-                            {selectedProject.customer_name || selectedProject.name || selectedProject.id}
-=======
                             {selectedProject.customer_name ||
                               selectedProject.name ||
                               selectedProject.id}
->>>>>>> 114ab46d
                           </p>
                           {selectedProject.provider_data?.address && (
                             <p className="text-xs text-gray-600 mt-1">
@@ -700,14 +610,10 @@
                                 value={note.text}
                                 onChange={(e) => {
                                   const updatedNotes = [...notes];
-<<<<<<< HEAD
-                                  updatedNotes[index] = { ...note, text: e.target.value };
-=======
                                   updatedNotes[index] = {
                                     ...note,
                                     text: e.target.value,
                                   };
->>>>>>> 114ab46d
                                   setNotes(updatedNotes);
                                 }}
                                 placeholder="Note text..."
@@ -719,13 +625,9 @@
                                 variant="outline"
                                 size="icon"
                                 onClick={() => {
-<<<<<<< HEAD
-                                  const updatedNotes = notes.filter((_, i) => i !== index);
-=======
                                   const updatedNotes = notes.filter(
                                     (_, i) => i !== index,
                                   );
->>>>>>> 114ab46d
                                   setNotes(updatedNotes);
                                 }}
                                 className="shrink-0"
@@ -736,11 +638,7 @@
                           ))}
                         </div>
                       )}
-<<<<<<< HEAD
-                      
-=======
-
->>>>>>> 114ab46d
+
                       {/* Add New Note */}
                       <div className="flex gap-2">
                         <Textarea
@@ -756,14 +654,10 @@
                           size="icon"
                           onClick={() => {
                             if (newNoteText.trim()) {
-<<<<<<< HEAD
-                              setNotes([{ text: newNoteText.trim() }, ...notes]);
-=======
                               setNotes([
                                 { text: newNoteText.trim() },
                                 ...notes,
                               ]);
->>>>>>> 114ab46d
                               setNewNoteText('');
                             }
                           }}
@@ -798,15 +692,10 @@
                       <Loader2 className="size-4 mr-2 animate-spin" />
                       {selectedProject ? 'Updating...' : 'Creating...'}
                     </>
-<<<<<<< HEAD
-                  ) : (
-                    selectedProject ? 'Update Project' : 'Create Project'
-=======
                   ) : selectedProject ? (
                     'Update Project'
                   ) : (
                     'Create Project'
->>>>>>> 114ab46d
                   )}
                 </Button>
               </div>
