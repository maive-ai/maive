import { useEndCall } from '@/clients/ai/voice';
import { useFetchProject } from '@/clients/crm';
<<<<<<< HEAD
import { useCreateOutboundCall, useEndCall } from '@/clients/workflows';
import { CallAudioVisualizer } from '@/components/call/CallAudioVisualizer';
=======
import { useCallAndWriteResultsToCrm } from '@/clients/workflows';
>>>>>>> fcaefe0c
import { Button } from '@/components/ui/button';
import { Card, CardContent, CardHeader, CardTitle } from '@/components/ui/card';
import { Label } from '@/components/ui/label';
import { PhoneInput } from '@/components/ui/phone-input';
import MaiveLogo from '@maive/brand/logos/Maive-Main-Icon.png';
import { createFileRoute } from '@tanstack/react-router';
import { AlertCircle, Building2, CheckCircle2, FileText, Loader2, Mail, MapPin, Phone, User } from 'lucide-react';
import { useEffect, useState } from 'react';
import type { Value as E164Number } from 'react-phone-number-input';
import { isValidPhoneNumber } from 'react-phone-number-input';

export const Route = createFileRoute('/_authed/project-detail')({
  component: ProjectDetail,
  validateSearch: (search: Record<string, unknown>) => {
    return {
      projectId: search.projectId as string,
    };
  },
});

function ProjectDetail() {
  const { projectId } = Route.useSearch();
  const { data: project, isLoading, isError } = useFetchProject(projectId);
  
  // Initialize hooks before any early returns
  const providerData = project?.provider_data as any;
  const [phoneNumber, setPhoneNumber] = useState<E164Number | ''>('');
  const [activeCallId, setActiveCallId] = useState<string | null>(null);
<<<<<<< HEAD
  const [listenUrl, setListenUrl] = useState<string | null>(null);
  const createCallMutation = useCreateOutboundCall();
=======
  const createCallMutation = useCallAndWriteResultsToCrm();
>>>>>>> fcaefe0c
  const endCallMutation = useEndCall();

  const isValid = phoneNumber ? isValidPhoneNumber(phoneNumber) : false;

  // Update phone number when project data loads
  useEffect(() => {
    if (project && providerData) {
      const insurancePhone = providerData?.insuranceAgencyContact?.phone || providerData?.phone || '';
      setPhoneNumber(insurancePhone as E164Number | '');
    }
  }, [project, providerData]);

  // Store call ID when call starts successfully
  useEffect(() => {
    if (createCallMutation.isSuccess && createCallMutation.data) {
      setActiveCallId(createCallMutation.data.call_id);
      
      // Extract listenUrl from provider_data
      const providerData = createCallMutation.data.provider_data;
      if (providerData?.monitor?.listenUrl) {
        setListenUrl(providerData.monitor.listenUrl);
      }
    }
  }, [createCallMutation.isSuccess, createCallMutation.data]);

  // Loading state
  if (isLoading) {
    return (
      <div className="flex h-full items-center justify-center">
        <div className="text-center">
          <Loader2 className="size-8 animate-spin mx-auto mb-4" />
          <p className="text-gray-600">Loading project details...</p>
        </div>
      </div>
    );
  }

  // Error state
  if (isError || !project) {
    return (
      <div className="flex h-full items-center justify-center">
        <div className="text-center">
          <AlertCircle className="size-8 text-red-600 mx-auto mb-4" />
          <h2 className="text-xl font-semibold text-gray-900 mb-2">
            Project not found
          </h2>
          <p className="text-gray-600">
            The project you&apos;re looking for doesn&apos;t exist or has been removed.
          </p>
        </div>
      </div>
    );
  }

  const handleStartCall = (): void => {
    if (!phoneNumber || !isValid) {
      return;
    }

    createCallMutation.mutate({
      phone_number: phoneNumber,
      // Pass customer details from project data
      customer_id: project.project_id,
      customer_name: providerData?.customerName,
      customer_address: providerData?.address,
      claim_number: providerData?.claimNumber,
      insurance_agency: providerData?.insuranceAgency,
      adjuster_name: providerData?.adjusterName,
      adjuster_phone: providerData?.adjusterContact?.phone,
      tenant: providerData?.tenant,
      job_id: providerData?.job_id,
    });
  };

  const handleEndCall = (): void => {
    if (!activeCallId) return;
    
    endCallMutation.mutate(activeCallId, {
      onSuccess: () => {
        setActiveCallId(null);
        setListenUrl(null);
        createCallMutation.reset();
      }
    });
  };

  return (
    <div className="flex h-full bg-white p-6">
      <div className="w-full max-w-7xl mx-auto grid grid-cols-1 lg:grid-cols-2 gap-8">
        
        {/* Left Column: Project Details */}
        <div className="space-y-6">
          <Card className="w-full">
            <CardHeader>
              <div className="flex items-center gap-3">
                <div className="size-10 rounded-lg bg-gradient-to-br from-orange-400 to-pink-400 flex items-center justify-center">
                  <Building2 className="size-6 text-white" />
                </div>
                <div>
                  <CardTitle className="text-2xl">{providerData?.customerName || 'Customer Name'}</CardTitle>
                </div>
              </div>
            </CardHeader>
            <CardContent className="space-y-6">
              
              {/* Customer Information */}
              <div className="space-y-4">
                <div className="flex items-start gap-3">
                  <MapPin className="size-5 text-gray-400 mt-0.5 shrink-0" />
                  <div>
                    <p className="font-medium text-gray-700">Address</p>
                    <p className="text-gray-600">{providerData?.address || 'Address not available'}</p>
                  </div>
                </div>

                <div className="flex items-start gap-3">
                  <Phone className="size-5 text-gray-400 mt-0.5 shrink-0" />
                  <div>
                    <p className="font-medium text-gray-700">Phone</p>
                    <p className="text-gray-600">{providerData?.phone || 'Phone not available'}</p>
                  </div>
                </div>

                <div className="flex items-start gap-3">
                  <Mail className="size-5 text-gray-400 mt-0.5 shrink-0" />
                  <div>
                    <p className="font-medium text-gray-700">Email</p>
                    <p className="text-gray-600 break-all">{providerData?.email || 'Email not available'}</p>
                  </div>
                </div>
              </div>

              {/* Notes and Claim Number & Insurance */}
              <div className="border-t pt-6 space-y-4">
                {/* Claim Number & Insurance */}
                <div className="flex items-start gap-3">
                  <FileText className="size-5 text-gray-400 mt-0.5 shrink-0" />
                  <div className="flex-1 grid grid-cols-2 gap-4">
                    <div>
                      <p className="font-medium text-gray-700">Claim Number</p>
                      <p className="text-gray-600">{providerData?.claimNumber || 'Not available'}</p>
                    </div>
                    <div>
                      <p className="font-medium text-gray-700">Insurance Agency</p>
                      <p className="text-gray-600">{providerData?.insuranceAgency || 'Not available'}</p>
                    </div>
                  </div>
                </div>

                {/* Notes */}
                <div>
                  <p className="text-sm font-semibold text-gray-500 uppercase tracking-wider mb-4">
                    Notes
                  </p>
                  <div className="space-y-3 pl-2">
                    <p className="text-gray-600 whitespace-pre-wrap">{providerData?.notes || 'No notes'}</p>
                  </div>
                </div>
              </div>

              {/* Insurance Agency Contact */}
              <div className="border-t pt-6">
                <p className="text-sm font-semibold text-gray-500 uppercase tracking-wider mb-4">
                  Insurance Agency Contact
                </p>
                <div className="space-y-3 pl-2">
                  <div className="flex items-center gap-3">
                    <User className="size-4 text-gray-400" />
                    <p className="text-gray-700">{providerData?.insuranceAgencyContact?.name || 'Not available'}</p>
                  </div>
                  <div className="flex items-center gap-3">
                    <Phone className="size-4 text-gray-400" />
                    <p className="text-gray-600">{providerData?.insuranceAgencyContact?.phone || 'Not available'}</p>
                  </div>
                  <div className="flex items-center gap-3">
                    <Mail className="size-4 text-gray-400" />
                    <p className="text-gray-600 break-all">{providerData?.insuranceAgencyContact?.email || 'Not available'}</p>
                  </div>
                </div>
              </div>

              {/* Adjuster Contact */}
              <div className="border-t pt-6">
                <p className="text-sm font-semibold text-gray-500 uppercase tracking-wider mb-4">
                  Adjuster Contact
                </p>
                <div className="space-y-3 pl-2">
                  <div className="flex items-center gap-3">
                    <User className="size-4 text-gray-400" />
                    <p className="text-gray-700">{providerData?.adjusterContact?.name || 'Not available'}</p>
                  </div>
                  <div className="flex items-center gap-3">
                    <Phone className="size-4 text-gray-400" />
                    <p className="text-gray-600">{providerData?.adjusterContact?.phone || 'Not available'}</p>
                  </div>
                  <div className="flex items-center gap-3">
                    <Mail className="size-4 text-gray-400" />
                    <p className="text-gray-600 break-all">{providerData?.adjusterContact?.email || 'Not available'}</p>
                  </div>
                </div>
              </div>
            </CardContent>
          </Card>
        </div>

        {/* Right Column: Voice AI Interface */}
        <div className="space-y-6">
          <Card className="w-full">
            <CardHeader>
              <div className="flex items-center gap-3">
                <div className="size-8 flex items-center justify-center">
                  <img 
                    src={MaiveLogo} 
                    alt="Maive Logo" 
                    className="w-12 h-auto"
                  />
                </div>
                <div>
                  <CardTitle className="text-xl">Maive Assistant AI</CardTitle>
                  <p className="text-sm text-gray-600">Let your AI Assistant Riley check on a claim.</p>
                </div>
              </div>
            </CardHeader>
            <CardContent className="space-y-4">
              <div className="space-y-2">
                <Label htmlFor="phone-number">Phone Number</Label>
                <PhoneInput
                  id="phone-number"
                  placeholder="Enter phone number"
                  value={phoneNumber}
                  onChange={(value) => setPhoneNumber(value || '')}
                  defaultCountry="US"
                  disabled={createCallMutation.isPending}
                />
                {phoneNumber && !isValid && (
                  <p className="text-sm text-red-600">
                    Please enter a valid phone number
                  </p>
                )}
              </div>

              {/* Success Message */}
              {createCallMutation.isSuccess && createCallMutation.data && (
                <div className="flex items-start gap-3 rounded-lg bg-green-50 border border-green-200 p-4">
                  <CheckCircle2 className="size-5 text-green-600 mt-0.5" />
                  <div className="flex-1 space-y-1">
                    <p className="text-sm font-medium text-green-900">
                      Call started!
                    </p>
                    <p className="text-sm text-green-700">
                      Call ID: {createCallMutation.data.call_id}
                    </p>
                    <p className="text-xs text-green-600">
                      Status: {createCallMutation.data.status}
                    </p>
                  </div>
                </div>
              )}

              {/* Error Message */}
              {createCallMutation.isError && (
                <div className="flex items-start gap-3 rounded-lg bg-red-50 border border-red-200 p-4">
                  <AlertCircle className="size-5 text-red-600 mt-0.5" />
                  <div className="flex-1">
                    <p className="text-sm font-medium text-red-900">
                      Failed to create call
                    </p>
                    <p className="text-sm text-red-700">
                      {createCallMutation.error?.message || 'An unexpected error occurred'}
                    </p>
                  </div>
                </div>
              )}

              <Button
                onClick={activeCallId ? handleEndCall : handleStartCall}
                className="w-full"
                size="lg"
                variant={activeCallId ? "destructive" : "default"}
                disabled={
                  activeCallId 
                    ? endCallMutation.isPending 
                    : (createCallMutation.isPending || !phoneNumber || !isValid)
                }
              >
                {activeCallId ? (
                  endCallMutation.isPending ? (
                    <>
                      <Loader2 className="size-4 animate-spin" />
                      Ending Call...
                    </>
                  ) : (
                    'End Call'
                  )
                ) : (
                  createCallMutation.isPending ? (
                    <>
                      <Loader2 className="size-4 animate-spin" />
                      Creating Call...
                    </>
                  ) : (
                    `Start Call with ${providerData?.insuranceAgencyContact?.name || 'Contact'}`
                  )
                )}
              </Button>

              <CallAudioVisualizer listenUrl={listenUrl} />
            </CardContent>
          </Card>
        </div>
      </div>
    </div>
  );
}<|MERGE_RESOLUTION|>--- conflicted
+++ resolved
@@ -1,11 +1,7 @@
 import { useEndCall } from '@/clients/ai/voice';
 import { useFetchProject } from '@/clients/crm';
-<<<<<<< HEAD
-import { useCreateOutboundCall, useEndCall } from '@/clients/workflows';
+import { useCallAndWriteToCrm } from '@/clients/workflows';
 import { CallAudioVisualizer } from '@/components/call/CallAudioVisualizer';
-=======
-import { useCallAndWriteResultsToCrm } from '@/clients/workflows';
->>>>>>> fcaefe0c
 import { Button } from '@/components/ui/button';
 import { Card, CardContent, CardHeader, CardTitle } from '@/components/ui/card';
 import { Label } from '@/components/ui/label';
@@ -34,12 +30,8 @@
   const providerData = project?.provider_data as any;
   const [phoneNumber, setPhoneNumber] = useState<E164Number | ''>('');
   const [activeCallId, setActiveCallId] = useState<string | null>(null);
-<<<<<<< HEAD
   const [listenUrl, setListenUrl] = useState<string | null>(null);
-  const createCallMutation = useCreateOutboundCall();
-=======
-  const createCallMutation = useCallAndWriteResultsToCrm();
->>>>>>> fcaefe0c
+  const callAndWritetoCrmMutation = useCallAndWriteToCrm();
   const endCallMutation = useEndCall();
 
   const isValid = phoneNumber ? isValidPhoneNumber(phoneNumber) : false;
@@ -54,16 +46,16 @@
 
   // Store call ID when call starts successfully
   useEffect(() => {
-    if (createCallMutation.isSuccess && createCallMutation.data) {
-      setActiveCallId(createCallMutation.data.call_id);
+    if (callAndWritetoCrmMutation.isSuccess && callAndWritetoCrmMutation.data) {
+      setActiveCallId(callAndWritetoCrmMutation.data.call_id);
       
       // Extract listenUrl from provider_data
-      const providerData = createCallMutation.data.provider_data;
+      const providerData = callAndWritetoCrmMutation.data.provider_data;
       if (providerData?.monitor?.listenUrl) {
         setListenUrl(providerData.monitor.listenUrl);
       }
     }
-  }, [createCallMutation.isSuccess, createCallMutation.data]);
+  }, [callAndWritetoCrmMutation.isSuccess, callAndWritetoCrmMutation.data]);
 
   // Loading state
   if (isLoading) {
@@ -99,7 +91,7 @@
       return;
     }
 
-    createCallMutation.mutate({
+    callAndWritetoCrmMutation.mutate({
       phone_number: phoneNumber,
       // Pass customer details from project data
       customer_id: project.project_id,
@@ -121,7 +113,7 @@
       onSuccess: () => {
         setActiveCallId(null);
         setListenUrl(null);
-        createCallMutation.reset();
+        callAndWritetoCrmMutation.reset();
       }
     });
   };
@@ -272,7 +264,7 @@
                   value={phoneNumber}
                   onChange={(value) => setPhoneNumber(value || '')}
                   defaultCountry="US"
-                  disabled={createCallMutation.isPending}
+                  disabled={callAndWritetoCrmMutation.isPending}
                 />
                 {phoneNumber && !isValid && (
                   <p className="text-sm text-red-600">
@@ -282,7 +274,7 @@
               </div>
 
               {/* Success Message */}
-              {createCallMutation.isSuccess && createCallMutation.data && (
+              {callAndWritetoCrmMutation.isSuccess && callAndWritetoCrmMutation.data && (
                 <div className="flex items-start gap-3 rounded-lg bg-green-50 border border-green-200 p-4">
                   <CheckCircle2 className="size-5 text-green-600 mt-0.5" />
                   <div className="flex-1 space-y-1">
@@ -290,17 +282,17 @@
                       Call started!
                     </p>
                     <p className="text-sm text-green-700">
-                      Call ID: {createCallMutation.data.call_id}
+                      Call ID: {callAndWritetoCrmMutation.data.call_id}
                     </p>
                     <p className="text-xs text-green-600">
-                      Status: {createCallMutation.data.status}
+                      Status: {callAndWritetoCrmMutation.data.status}
                     </p>
                   </div>
                 </div>
               )}
 
               {/* Error Message */}
-              {createCallMutation.isError && (
+              {callAndWritetoCrmMutation.isError && (
                 <div className="flex items-start gap-3 rounded-lg bg-red-50 border border-red-200 p-4">
                   <AlertCircle className="size-5 text-red-600 mt-0.5" />
                   <div className="flex-1">
@@ -308,7 +300,7 @@
                       Failed to create call
                     </p>
                     <p className="text-sm text-red-700">
-                      {createCallMutation.error?.message || 'An unexpected error occurred'}
+                      {callAndWritetoCrmMutation.error?.message || 'An unexpected error occurred'}
                     </p>
                   </div>
                 </div>
@@ -322,7 +314,7 @@
                 disabled={
                   activeCallId 
                     ? endCallMutation.isPending 
-                    : (createCallMutation.isPending || !phoneNumber || !isValid)
+                    : (callAndWritetoCrmMutation.isPending || !phoneNumber || !isValid)
                 }
               >
                 {activeCallId ? (
@@ -335,7 +327,7 @@
                     'End Call'
                   )
                 ) : (
-                  createCallMutation.isPending ? (
+                  callAndWritetoCrmMutation.isPending ? (
                     <>
                       <Loader2 className="size-4 animate-spin" />
                       Creating Call...
