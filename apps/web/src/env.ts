--- conflicted
+++ resolved
@@ -69,7 +69,6 @@
   ),
 
   /**
-<<<<<<< HEAD
    * Feature flag to enable/disable call list functionality
    */
   PUBLIC_ENABLE_CALL_LIST: v.optional(
@@ -79,7 +78,8 @@
     ),
     'false',
   ),
-=======
+
+  /**
    * PostHog API key for analytics
    */
   PUBLIC_POSTHOG_KEY: v.string(),
@@ -88,7 +88,6 @@
    * PostHog host URL (defaults to cloud)
    */
   PUBLIC_POSTHOG_HOST: v.optional(v.pipe(v.string(), v.url()), 'https://app.posthog.com'),
->>>>>>> e898d759
 });
 
 export const env = v.parse(envSchema, import.meta.env);
