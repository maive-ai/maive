--- conflicted
+++ resolved
@@ -76,11 +76,7 @@
       v.string(),
       v.transform((s) => s.toLowerCase() === 'true'),
     ),
-<<<<<<< HEAD
     'true',
-=======
-    'false',
->>>>>>> 114ab46d
   ),
 
   /**
