// Call List client - using generated API client

import {
  CallListApi,
  Configuration,
  type AddToCallListRequest,
  type CallListItemResponse,
  type CallListResponse,
} from '@maive/api/client';
import {
  useMutation,
  useQuery,
  useQueryClient,
  type UseQueryResult,
  type UseMutationResult,
} from '@tanstack/react-query';

import { env } from '@/env';
<<<<<<< HEAD
import { apiClient } from '@/lib/apiClient';
=======
import { baseClient } from './base';
>>>>>>> 114ab46d

// Re-export types from the generated client
export type { AddToCallListRequest, CallListItemResponse, CallListResponse };

/**
 * Create a configured Call List API instance using the shared axios client
 */
const createCallListApi = (): CallListApi => {
  return new CallListApi(
    new Configuration({
      basePath: env.PUBLIC_SERVER_URL,
    }),
    undefined,
<<<<<<< HEAD
    apiClient
=======
    baseClient,
>>>>>>> 114ab46d
  );
};

/**
 * Fetch the user's call list
 */
export async function fetchCallList(): Promise<CallListResponse> {
  const api = createCallListApi();
  const response = await api.getCallListApiCallListGet();
  console.log(
    `[Call List Client] Fetched call list with ${response.data.total} items`,
  );
  return response.data;
}

/**
 * Add projects to the call list
 */
<<<<<<< HEAD
export async function addToCallList(projectIds: string[]): Promise<CallListResponse> {
  const api = createCallListApi();
  const response = await api.addToCallListApiCallListAddPost({ project_ids: projectIds });
=======
export async function addToCallList(
  projectIds: string[],
): Promise<CallListResponse> {
  const api = createCallListApi();
  const response = await api.addToCallListApiCallListAddPost({
    project_ids: projectIds,
  });
>>>>>>> 114ab46d
  console.log(
    `[Call List Client] Added ${projectIds.length} projects to call list`,
  );
  return response.data;
}

/**
 * Remove a project from the call list
 */
export async function removeFromCallList(projectId: string): Promise<void> {
  const api = createCallListApi();
  await api.removeFromCallListApiCallListProjectIdDelete(projectId);
  console.log(`[Call List Client] Removed project ${projectId} from call list`);
}

/**
 * Clear all items from the call list
 */
export async function clearCallList(): Promise<void> {
  const api = createCallListApi();
  await api.clearCallListApiCallListDelete();
  console.log(`[Call List Client] Cleared call list`);
}

/**
 * React Query hook for fetching the call list
 */
export function useCallList(): UseQueryResult<CallListResponse, Error> {
  return useQuery({
    queryKey: ['callList'],
    queryFn: () => fetchCallList(),
    staleTime: 10 * 1000, // Data is fresh for 10 seconds
  });
}

/**
 * React Query mutation for adding projects to call list
 */
export function useAddToCallList(): UseMutationResult<
  CallListResponse,
  Error,
  string[]
> {
  const queryClient = useQueryClient();

  return useMutation({
    mutationFn: (projectIds: string[]) => addToCallList(projectIds),
    onSuccess: () => {
      // Invalidate call list query to refetch
      queryClient.invalidateQueries({ queryKey: ['callList'] });
    },
  });
}

/**
 * React Query mutation for removing a project from call list
 */
export function useRemoveFromCallList(): UseMutationResult<
  void,
  Error,
  string
> {
  const queryClient = useQueryClient();

  return useMutation({
    mutationFn: (projectId: string) => removeFromCallList(projectId),
    onSuccess: () => {
      // Invalidate call list query to refetch
      queryClient.invalidateQueries({ queryKey: ['callList'] });
    },
  });
}

/**
 * React Query mutation for clearing the call list
 */
export function useClearCallList(): UseMutationResult<void, Error, void> {
  const queryClient = useQueryClient();

  return useMutation({
    mutationFn: () => clearCallList(),
    onSuccess: () => {
      // Invalidate call list query to refetch
      queryClient.invalidateQueries({ queryKey: ['callList'] });
    },
  });
}<|MERGE_RESOLUTION|>--- conflicted
+++ resolved
@@ -16,11 +16,7 @@
 } from '@tanstack/react-query';
 
 import { env } from '@/env';
-<<<<<<< HEAD
-import { apiClient } from '@/lib/apiClient';
-=======
 import { baseClient } from './base';
->>>>>>> 114ab46d
 
 // Re-export types from the generated client
 export type { AddToCallListRequest, CallListItemResponse, CallListResponse };
@@ -34,11 +30,7 @@
       basePath: env.PUBLIC_SERVER_URL,
     }),
     undefined,
-<<<<<<< HEAD
-    apiClient
-=======
     baseClient,
->>>>>>> 114ab46d
   );
 };
 
@@ -57,11 +49,6 @@
 /**
  * Add projects to the call list
  */
-<<<<<<< HEAD
-export async function addToCallList(projectIds: string[]): Promise<CallListResponse> {
-  const api = createCallListApi();
-  const response = await api.addToCallListApiCallListAddPost({ project_ids: projectIds });
-=======
 export async function addToCallList(
   projectIds: string[],
 ): Promise<CallListResponse> {
@@ -69,7 +56,6 @@
   const response = await api.addToCallListApiCallListAddPost({
     project_ids: projectIds,
   });
->>>>>>> 114ab46d
   console.log(
     `[Call List Client] Added ${projectIds.length} projects to call list`,
   );
