// Chat client - handles roofing chat API calls with streaming

import type { ChatMessage, ChatRequest } from '@maive/api/client';
<<<<<<< HEAD
import { getAccessToken } from '@/lib/apiClient';
=======
import { getAccessToken } from '@/clients/auth';
>>>>>>> 114ab46d
import { env } from '@/env';

// Re-export types from the generated client
export type { ChatMessage, ChatRequest };

/**
 * Stream chat messages to the roofing chat endpoint
 * Returns a ReadableStream for SSE responses
 *
 * Note: We use fetch directly instead of the generated ChatApi client
 * because axios doesn't handle SSE streaming well. The endpoint and types
 * are still from the generated OpenAPI spec.
 */
export async function streamRoofingChat(
  messages: ChatMessage[],
): Promise<Response> {
  const token = await getAccessToken();
  if (!token) throw new Error('Not authenticated');

  const chatRequest: ChatRequest = { messages };

  const response = await fetch(`${env.PUBLIC_SERVER_URL}/api/chat/roofing`, {
    method: 'POST',
    headers: {
      'Content-Type': 'application/json',
      Authorization: `Bearer ${token}`,
    },
    credentials: 'include',
    body: JSON.stringify(chatRequest),
  });

  // Handle 401 for streaming endpoint - retry once with fresh token
  if (response.status === 401) {
    const newToken = await getAccessToken();
    if (newToken) {
      return fetch(`${env.PUBLIC_SERVER_URL}/api/chat/roofing`, {
        method: 'POST',
        headers: {
          'Content-Type': 'application/json',
          Authorization: `Bearer ${newToken}`,
        },
        credentials: 'include',
        body: JSON.stringify(chatRequest),
      });
    }
  }

  if (!response.ok) {
    throw new Error(`Chat request failed: ${response.statusText}`);
  }

  return response;
}<|MERGE_RESOLUTION|>--- conflicted
+++ resolved
@@ -1,11 +1,7 @@
 // Chat client - handles roofing chat API calls with streaming
 
 import type { ChatMessage, ChatRequest } from '@maive/api/client';
-<<<<<<< HEAD
-import { getAccessToken } from '@/lib/apiClient';
-=======
 import { getAccessToken } from '@/clients/auth';
->>>>>>> 114ab46d
 import { env } from '@/env';
 
 // Re-export types from the generated client
