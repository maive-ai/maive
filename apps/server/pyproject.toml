[project]
name = "server"
version = "0.1.0"
description = "FastAPI Backend"
readme = "README.md"
requires-python = ">=3.13"
dependencies = [
    "fastapi[standard]>=0.115.14",
    "pydantic-settings>=2.10.1",
    "boto3>=1.39.3",
    "cryptography>=45.0.5",
    "phonenumbers>=9.0.15",
    "google-genai>=1.39.1",
    "openai>=1.59.7",
    "tqdm>=4.67.1",
    "vapi-server-sdk>=1.7.2",
    "psycopg2-binary>=2.9.10",
    "alembic>=1.15.1",
    "asyncpg>=0.30.0",
    "sqlalchemy[asyncio]>=2.0.44",
    "pypdf>=5.1.0",
    "httpx>=0.28.1",
<<<<<<< HEAD
    "fastmcp>=2.13.0",
=======
>>>>>>> 9100ae2f
]

[dependency-groups]
auth = [
    "boto3>=1.39.3",
    "cryptography>=45.0.5",
    "pyjwt>=2.10.1",
    "requests>=2.32.4",
]
dev = [
    "openpyxl>=3.1.5",
    "pandas>=2.3.3",
    "pre-commit>=4.2.0",
    "pytest>=8.4.1",
    "pytest-asyncio>=1.0.0",
    "pytest-cov>=6.2.1",
    "pytest-mock>=3.14.1",
    "ruff>=0.12.1",
    "tqdm>=4.67.1",
]

[tool.uv]
default-groups = "all"<|MERGE_RESOLUTION|>--- conflicted
+++ resolved
@@ -20,10 +20,7 @@
     "sqlalchemy[asyncio]>=2.0.44",
     "pypdf>=5.1.0",
     "httpx>=0.28.1",
-<<<<<<< HEAD
     "fastmcp>=2.13.0",
-=======
->>>>>>> 9100ae2f
 ]
 
 [dependency-groups]
