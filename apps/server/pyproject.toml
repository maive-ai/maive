--- conflicted
+++ resolved
@@ -11,12 +11,8 @@
     "cryptography>=45.0.5",
     "phonenumbers>=9.0.15",
     "google-genai>=1.39.1",
-<<<<<<< HEAD
-    "openai>=1.59.7",
     "tqdm>=4.67.1",
-=======
     "vapi-server-sdk>=1.7.2",
->>>>>>> 414153ca
 ]
 
 [dependency-groups]
