--- conflicted
+++ resolved
@@ -23,81 +23,8 @@
 PRICEBOOK_VECTOR_STORE_ID = "vs_690e9d9523a8819192c6f111227b90a5"
 
 
-<<<<<<< HEAD
 class DiscrepancyDetectionV2Workflow:
     """Core discrepancy detection workflow logic.
-=======
-def convert_to_mp3(input_path: str, mp3_path: str, bitrate: str = "64k") -> bool:
-    """Convert any audio file to MP3 using ffmpeg with specified bitrate.
-
-    Args:
-        input_path: Path to input audio file
-        mp3_path: Path where MP3 should be saved
-        bitrate: Audio bitrate (default: 64k)
-
-    Returns:
-        bool: True if conversion successful, False otherwise
-    """
-    try:
-        subprocess.run(
-            ["ffmpeg", "-i", input_path, "-b:a", bitrate, "-y", mp3_path],
-            check=True,
-            capture_output=True,
-        )
-        return True
-    except subprocess.CalledProcessError as e:
-        logger.error("[WORKFLOW] Error converting audio to MP3", input_path=input_path, error=str(e))
-        return False
-
-
-def _format_timestamp_from_seconds(seconds: float, use_hours: bool) -> str:
-    """
-    Convert timestamp from seconds to MM:SS or HH:MM:SS format.
-
-    Args:
-        seconds: Timestamp in seconds
-        use_hours: If True, use HH:MM:SS format; if False, use MM:SS
-
-    Returns:
-        Formatted timestamp stringS
-    """
-    hours = int(seconds // 3600)
-    minutes = int((seconds % 3600) // 60)
-    secs = int(seconds % 60)
-
-    if use_hours:
-        return f"{hours:02d}:{minutes:02d}:{secs:02d}"
-    else:
-        return f"{minutes:02d}:{secs:02d}"
-
-
-def simplify_rilla_transcript(rilla_transcript: list[dict]) -> dict:
-    """
-    Convert Rilla word-level transcript to compact format for LLM efficiency.
-
-    Reduces token count by ~70% by:
-    - Combining words into space-separated strings
-    - Using parallel arrays for timestamps and confidence
-    - Grouping by speaker turns
-    - Using shorter timestamp format when possible
-
-    Args:
-        rilla_transcript: List of Rilla entries with format:
-            [{"speaker": str, "words": [{"word": str, "start_time": float, "confidence": float}]}]
-
-    Returns:
-        Compact format dict:
-            {
-                "conversations": [
-                    {
-                        "speaker": str,
-                        "words": str (space-separated),
-                        "timestamps": [str] (MM:SS or HH:MM:SS),
-                        "confidence": [float]
-                    }
-                ]
-            }
->>>>>>> 7818bcdc
 
     Analyzes estimate, form, and transcript data to identify discrepancies.
     Pure workflow logic with no S3 or dataset dependencies.
@@ -181,305 +108,8 @@
             deviations: list[DynamicDeviation] = Field(
                 description="List of all deviations found between the conversation and documented data"
             )
-<<<<<<< HEAD
 
         return DynamicDiscrepancyResult
-=======
-            summary: str = Field(description="Brief overall summary of findings")
-
-        return DynamicDiscrepancyReview
-
-    def _load_dataset_entry(self, dataset_path: str, uuid: str) -> dict[str, Any]:
-        """Load a specific dataset entry by UUID.
-
-        Args:
-            dataset_path: Path to the dataset JSON file
-            uuid: UUID of the entry to load
-
-        Returns:
-            dict: The dataset entry
-
-        Raises:
-            ValueError: If UUID not found in dataset
-        """
-        logger.info("[WORKFLOW] Loading dataset from path", path=dataset_path)
-        with open(dataset_path, "r") as f:
-            dataset = json.load(f)
-
-        for entry in dataset:
-            if entry.get("uuid") == uuid:
-                logger.info("[WORKFLOW] Found dataset entry", uuid=uuid)
-                return entry
-
-        raise ValueError(f"UUID {uuid} not found in dataset")
-
-    @asynccontextmanager
-    async def _download_from_s3(self, s3_uri: str, suffix: str = ""):
-        """Download a file from S3 to a temporary file.
-
-        Args:
-            s3_uri: S3 URI in format s3://bucket/key
-            suffix: File suffix for the temp file (e.g., '.json', '.m4a')
-
-        Yields:
-            str: Path to the temporary file
-
-        Raises:
-            ValueError: If S3 URI is invalid
-        """
-        if not s3_uri.startswith("s3://"):
-            raise ValueError(f"Invalid S3 URI: {s3_uri}")
-
-        # Parse S3 URI
-        parts = s3_uri[5:].split("/", 1)
-        if len(parts) != 2:
-            raise ValueError(f"Invalid S3 URI format: {s3_uri}")
-
-        bucket, key = parts
-
-        # Create temporary file
-        with tempfile.NamedTemporaryFile(
-            mode="wb", suffix=suffix, delete=False
-        ) as tmp_file:
-            tmp_path = tmp_file.name
-
-            try:
-                logger.info("[WORKFLOW] Downloading from S3", s3_uri=s3_uri)
-                # Download from S3
-                self.s3_client.download_fileobj(
-                    Bucket=bucket, Key=key, Fileobj=tmp_file
-                )
-                logger.info("[WORKFLOW] Downloaded to temporary path", tmp_path=tmp_path)
-
-                yield tmp_path
-            finally:
-                # Cleanup
-                Path(tmp_path).unlink(missing_ok=True)
-
-    async def execute_for_dataset_entry(
-        self, uuid: str, dataset_path: str
-    ) -> dict[str, Any]:
-        """Execute the discrepancy detection workflow for a dataset entry.
-
-        Args:
-            uuid: UUID of the dataset entry to process
-            dataset_path: Path to the dataset JSON file
-
-        Returns:
-            dict: Workflow result with status and details
-
-        Raises:
-            ValueError: If dataset entry not found or files missing
-            Exception: For other errors
-        """
-        try:
-            logger.info("[WORKFLOW] Starting discrepancy detection", uuid=uuid)
-
-            # Step 1: Load dataset entry
-            logger.info("[WORKFLOW] Loading dataset entry", uuid=uuid)
-            entry = self._load_dataset_entry(dataset_path, uuid)
-
-            logger.info("[WORKFLOW] Dataset entry loaded", project_id=entry['project_id'], job_id=entry['job_id'], estimate_id=entry['estimate_id'], labels_count=len(entry.get('labels', [])))
-
-            # Step 2: Download estimate from S3
-            logger.info("[WORKFLOW] Downloading estimate from S3")
-            estimate_s3_uri = entry.get("estimate_s3_uri")
-            if not estimate_s3_uri:
-                raise ValueError("No estimate_s3_uri in dataset entry")
-
-            async with self._download_from_s3(
-                estimate_s3_uri, ".json"
-            ) as estimate_path:
-                with open(estimate_path, "r") as f:
-                    estimate_data = json.load(f)
-                logger.info("[WORKFLOW] Estimate data loaded")
-
-                # Step 3: Download form from S3
-                logger.info("[WORKFLOW] Downloading form submission from S3")
-                form_s3_uri = entry.get("form_s3_uri")
-                if not form_s3_uri:
-                    logger.warning("[WORKFLOW] No form_s3_uri in dataset entry")
-                    form_data = None
-                else:
-                    async with self._download_from_s3(
-                        form_s3_uri, ".json"
-                    ) as form_path:
-                        with open(form_path, "r") as f:
-                            form_data = json.load(f)
-                        logger.info("[WORKFLOW] Form data loaded")
-
-                # Step 4: Download recording and transcript from S3 (both required)
-                recording_uris = entry.get("rilla_recordings_s3_uri", [])
-                transcript_uris = entry.get("rilla_transcripts_s3_uri", [])
-
-                # Enforce both recording and transcript are present
-                if not recording_uris or len(recording_uris) == 0:
-                    raise ValueError(
-                        f"No recording available for UUID {uuid}. Both recording and transcript are required."
-                    )
-                if not transcript_uris or len(transcript_uris) == 0:
-                    raise ValueError(
-                        f"No transcript available for UUID {uuid}. Both recording and transcript are required."
-                    )
-
-                logger.info("[WORKFLOW] Downloading recording and transcript from S3")
-                logger.info("[WORKFLOW] Recordings available", count=len(recording_uris))
-                logger.info("[WORKFLOW] Transcripts available", count=len(transcript_uris))
-
-                # Download both recording and transcript (use first if multiple)
-                async with self._download_from_s3(
-                    recording_uris[0], ".m4a"
-                ) as recording_path:
-                    logger.info("[WORKFLOW] Recording downloaded")
-
-                    async with self._download_from_s3(
-                        transcript_uris[0], ".json"
-                    ) as transcript_path:
-                        logger.info("[WORKFLOW] Transcript downloaded")
-
-                        # Step 5: Analyze with AI using both audio and transcript
-                        logger.info("[WORKFLOW] Analyzing with AI")
-                        review_result = await self._analyze_content(
-                            estimate_data=estimate_data,
-                            form_data=form_data,
-                            audio_path=recording_path,
-                            transcript_path=transcript_path,
-                        )
-
-            logger.info("[WORKFLOW] Analysis complete")
-            logger.info("[WORKFLOW] Analysis summary", summary=review_result.summary)
-            logger.info("[WORKFLOW] Deviations found", count=len(review_result.deviations))
-
-            # Log each deviation
-            if review_result.deviations:
-                logger.info("[WORKFLOW] Detected deviations")
-                for i, deviation in enumerate(review_result.deviations, 1):
-                    logger.info(
-                        "[WORKFLOW] Deviation found",
-                        index=i,
-                        deviation_class=deviation.deviation_class,
-                        explanation=deviation.explanation
-                    )
-                    if deviation.occurrences:
-                        logger.info(
-                            "[WORKFLOW] Deviation occurrences",
-                            count=len(deviation.occurrences)
-                        )
-                        for occ in deviation.occurrences:
-                            logger.info(
-                                "[WORKFLOW] Occurrence",
-                                conversation_index=occ.rilla_conversation_index,
-                                timestamp=occ.timestamp
-                            )
-                    else:
-                        logger.info("[WORKFLOW] Occurrences: None (not discussed in conversation)")
-                    if deviation.predicted_line_item:
-                        logger.info(
-                            "[WORKFLOW] Predicted line item",
-                            description=deviation.predicted_line_item.description
-                        )
-                        if deviation.predicted_line_item.quantity:
-                            logger.info(
-                                "[WORKFLOW] Line item quantity",
-                                quantity=deviation.predicted_line_item.quantity,
-                                unit=deviation.predicted_line_item.unit or ''
-                            )
-                        if deviation.predicted_line_item.notes:
-                            logger.info(
-                                "[WORKFLOW] Line item notes",
-                                notes=deviation.predicted_line_item.notes
-                            )
-
-                        # Log pricebook matching info
-                        if deviation.predicted_line_item.matched_pricebook_item_id:
-                            logger.info(
-                                "[WORKFLOW] Matched pricebook item",
-                                display_name=deviation.predicted_line_item.matched_pricebook_item_display_name,
-                                code=deviation.predicted_line_item.matched_pricebook_item_code,
-                                unit_cost=deviation.predicted_line_item.unit_cost,
-                                total_cost=deviation.predicted_line_item.total_cost
-                            )
-                        else:
-                            logger.info("[WORKFLOW] No pricebook match found")
-
-            # Calculate total cost savings
-            total_cost_savings = 0.0
-            matched_items_count = 0
-            unmatched_items_count = 0
-
-            for deviation in review_result.deviations:
-                if deviation.predicted_line_item:
-                    if deviation.predicted_line_item.total_cost:
-                        total_cost_savings += deviation.predicted_line_item.total_cost
-                        matched_items_count += 1
-                    elif deviation.predicted_line_item.matched_pricebook_item_id is None:
-                        unmatched_items_count += 1
-
-            # Log cost savings summary
-            if matched_items_count > 0 or unmatched_items_count > 0:
-                logger.info("[WORKFLOW] Cost savings summary", total_cost_savings=total_cost_savings, matched_items=matched_items_count, unmatched_items=unmatched_items_count)
-
-            # Print Rilla links
-            rilla_links = entry.get("rilla_links", [])
-            if rilla_links:
-                logger.info("[WORKFLOW] Rilla conversation links", link_count=len(rilla_links))
-                for i, link in enumerate(rilla_links):
-                    logger.info("[WORKFLOW] Rilla link", index=i, link=link)
-
-            logger.info("[WORKFLOW] Discrepancy detection workflow complete")
-
-            return {
-                "status": "success",
-                "uuid": uuid,
-                "project_id": entry["project_id"],
-                "job_id": entry["job_id"],
-                "estimate_id": entry["estimate_id"],
-                "summary": review_result.summary,
-                "deviations": [
-                    {
-                        "class": dev.deviation_class,
-                        "explanation": dev.explanation,
-                        "occurrences": [
-                            {
-                                "conversation_index": occ.rilla_conversation_index,
-                                "timestamp": occ.timestamp,
-                            }
-                            for occ in dev.occurrences
-                        ]
-                        if dev.occurrences
-                        else [],
-                        "predicted_line_item": {
-                            "description": dev.predicted_line_item.description,
-                            "quantity": dev.predicted_line_item.quantity,
-                            "unit": dev.predicted_line_item.unit,
-                            "notes": dev.predicted_line_item.notes,
-                            "matched_pricebook_item_id": dev.predicted_line_item.matched_pricebook_item_id,
-                            "matched_pricebook_item_code": dev.predicted_line_item.matched_pricebook_item_code,
-                            "matched_pricebook_item_display_name": dev.predicted_line_item.matched_pricebook_item_display_name,
-                            "unit_cost": dev.predicted_line_item.unit_cost,
-                            "total_cost": dev.predicted_line_item.total_cost,
-                        }
-                        if dev.predicted_line_item
-                        else None,
-                    }
-                    for dev in review_result.deviations
-                ],
-                "cost_savings": {
-                    "total": total_cost_savings,
-                    "matched_items": matched_items_count,
-                    "unmatched_items": unmatched_items_count,
-                },
-                "rilla_links": rilla_links,
-                "timestamp": datetime.now(UTC).isoformat(),
-            }
-
-        except Exception as e:
-            logger.error("[WORKFLOW] Error during workflow", error=str(e))
-            import traceback
-
-            logger.error("[WORKFLOW] Traceback", traceback=traceback.format_exc())
-            raise
->>>>>>> 7818bcdc
 
     async def _analyze_content(
         self,
@@ -562,17 +192,13 @@
                         "[WORKFLOW] Simplified transcript",
                         original_tokens=original_size // 4,
                         simplified_tokens=simplified_size // 4,
-                        savings_pct=round(savings_pct, 1)
+                        savings_pct=round(savings_pct, 1),
                     )
                     transcript_data = simplified
                 else:
-                    logger.info(
-                        "[WORKFLOW] Transcript already in compact format"
-                    )
+                    logger.info("[WORKFLOW] Transcript already in compact format")
             else:
-                logger.info(
-                    "[WORKFLOW] Transcript already in compact format"
-                )
+                logger.info("[WORKFLOW] Transcript already in compact format")
         except Exception as e:
             logger.warning("[WORKFLOW] Failed to simplify transcript", error=str(e))
             logger.info("[WORKFLOW] Using original transcript format")
@@ -580,7 +206,9 @@
 
         # Convert to JSON string for passing to LLM
         transcript_json = json.dumps(transcript_data, indent=2)
-        logger.info("[WORKFLOW] Final transcript size", tokens=len(transcript_json) // 4)
+        logger.info(
+            "[WORKFLOW] Final transcript size", tokens=len(transcript_json) // 4
+        )
 
         # Load deviation classes from JSON file (always use classes.json)
         classes_path = (
@@ -605,22 +233,9 @@
         elif self.level == 3:
             # All levels
             filtered_classes = classes_data["classes"]
-<<<<<<< HEAD
             logger.info(f"   Using all {len(filtered_classes)} classes (all levels)")
         else:
             raise ValueError(f"Invalid level: {self.level}. Must be 1, 2, or 3")
-=======
-            logger.info("[WORKFLOW] Using all classes (prelabel mode)", count=len(filtered_classes))
-        else:
-            # Use only level 1 classes in standard mode
-            filtered_classes = [
-                cls for cls in classes_data["classes"] if cls.get("level") == 1
-            ]
-            logger.info(
-                "[WORKFLOW] Using level 1 classes (standard mode)",
-                count=len(filtered_classes)
-            )
->>>>>>> 7818bcdc
 
         # Format deviation classes for the prompt (using filtered classes)
         deviation_classes_text = []
@@ -650,12 +265,7 @@
         )
 
         # Use AI provider to analyze with structured output
-<<<<<<< HEAD
         logger.info("Initiating AI analysis...")
-=======
-        logger.info("[WORKFLOW] Initiating AI analysis")
-        logger.info("[WORKFLOW] Using GPT-5 with transcript and pricebook vector store for RAG")
->>>>>>> 7818bcdc
 
         request = ContentAnalysisRequest(
             audio_path=None,  # No audio for now
@@ -670,48 +280,7 @@
             response_model=DynamicDiscrepancyResult,
         )
 
-<<<<<<< HEAD
         return result.deviations
-=======
-        return review_result
-
-
-async def main():
-    """Main entry point for standalone execution."""
-    parser = argparse.ArgumentParser(
-        description="Analyze sales calls for discrepancies using dataset files from S3"
-    )
-    parser.add_argument(
-        "--dataset-path",
-        required=True,
-        help="Path to the dataset JSON file",
-    )
-    parser.add_argument(
-        "--uuid",
-        required=True,
-        help="UUID of the dataset entry to analyze",
-    )
-    parser.add_argument(
-        "--prelabel",
-        action="store_true",
-        help="Use classes.json instead of classes.json for deviation detection",
-    )
-
-    args = parser.parse_args()
-
-    workflow = DiscrepancyDetectionV2Workflow(prelabel=args.prelabel)
-
-    logger.info("[WORKFLOW] Starting workflow")
-    logger.info("[WORKFLOW] Dataset path", dataset_path=args.dataset_path)
-    logger.info("[WORKFLOW] UUID", uuid=args.uuid)
-    logger.info("[WORKFLOW] Mode", mode='Prelabel' if args.prelabel else 'Standard')
-
-    try:
-        result = await workflow.execute_for_dataset_entry(
-            uuid=args.uuid,
-            dataset_path=args.dataset_path,
-        )
->>>>>>> 7818bcdc
 
     def log_workflow_execution(
         self,
@@ -723,14 +292,8 @@
     ) -> None:
         """Log workflow execution to Braintrust.
 
-<<<<<<< HEAD
         This logs the top-level workflow inputs and outputs. Individual AI provider
         calls are automatically traced if Braintrust logging is enabled.
-=======
-    except Exception as e:
-        logger.error("[WORKFLOW] Failed to process dataset entry", error=str(e))
-        raise
->>>>>>> 7818bcdc
 
         Args:
             estimate_data: Estimate data
