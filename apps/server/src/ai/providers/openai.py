"""OpenAI provider implementation."""

import base64
import json
from pathlib import Path
from typing import Any, AsyncGenerator, BinaryIO, TypeVar

import httpx
from openai import AsyncOpenAI
from openai.types.chat import ChatCompletion
from openai.types.responses import (
    EasyInputMessageParam,
    FileSearchToolParam,
    Response,
    ResponseCompletedEvent,
    ResponseContentPartAddedEvent,
    ResponseContentPartDoneEvent,
    ResponseCreatedEvent,
    ResponseFailedEvent,
    ResponseFileSearchCallCompletedEvent,
    ResponseFileSearchCallInProgressEvent,
    ResponseFileSearchCallSearchingEvent,
    ResponseInProgressEvent,
    ResponseOutputItemAddedEvent,
    ResponseOutputItemDoneEvent,
    ResponseOutputTextAnnotationAddedEvent,
    ResponseReasoningSummaryPartAddedEvent,
    ResponseReasoningSummaryPartDoneEvent,
    ResponseReasoningSummaryTextDeltaEvent,
    ResponseReasoningSummaryTextDoneEvent,
    ResponseReasoningTextDeltaEvent,
    ResponseTextDeltaEvent,
    ResponseTextDoneEvent,
    ResponseWebSearchCallCompletedEvent,
    ResponseWebSearchCallInProgressEvent,
    ResponseWebSearchCallSearchingEvent,
    WebSearchToolParam,
)
from openai.types.responses.response_create_params import (
    Reasoning as ReasoningParam,
    ResponseCreateParams,
    ResponseCreateParamsStreaming,
    ResponseTextConfigParam,
)
from openai.types.responses.response_output_text import AnnotationURLCitation
from openai.types.shared import ReasoningEffort
from pydantic import BaseModel

from src.ai.base import (
    AIProvider,
    AudioAnalysisRequest,
    ChatMessage,
    ChatStreamChunk,
    ContentAnalysisRequest,
    ContentGenerationResult,
    FileMetadata,
    ReasoningSummary,
    SearchCitation,
    ToolCall,
    ToolName,
    ToolStatus,
    TranscriptionResult,
)
from src.ai.openai.config import get_openai_settings
from src.ai.openai.exceptions import (
    OpenAIAuthenticationError,
    OpenAIContentGenerationError,
    OpenAIError,
    OpenAIFileUploadError,
)
from src.config import get_app_settings
from src.utils.logger import logger

T = TypeVar("T", bound=BaseModel)


class OpenAIProvider(AIProvider):
    """OpenAI provider implementation.

    Uses OpenAI's API for audio processing, transcription, and content generation.
    Supports native audio input for models like gpt-4o-audio-preview.
    """

    def __init__(self):
        """Initialize OpenAI provider."""
        self.settings = get_openai_settings()
        self.app_settings = get_app_settings()
        self._client: AsyncOpenAI | None = None

    def _get_client(self) -> AsyncOpenAI:
        """Get or create the OpenAI client."""
        if self._client is None:
            try:
                # Configure timeout for long-running MCP calls
                timeout = httpx.Timeout(
                    timeout=self.settings.request_timeout,
                    connect=10.0,  # Connection timeout: 10s
                )
                self._client = AsyncOpenAI(
                    api_key=self.settings.api_key,
                    timeout=timeout,
                )
                logger.info("[OPENAI] Client initialized", timeout_seconds=self.settings.request_timeout)
            except Exception as e:
                logger.error("[OPENAI] Failed to initialize client", error=str(e))
                raise OpenAIAuthenticationError(
                    f"Failed to authenticate with OpenAI: {e}", e
                )
        return self._client

    async def upload_file(self, file_path: str, **kwargs) -> FileMetadata:
        """Upload a file to OpenAI.

        Args:
            file_path: Path to the file to upload
            **kwargs: Additional options (purpose, etc.)

        Returns:
            FileMetadata: Metadata of the uploaded file
        """
        try:
            client = self._get_client()
            path = Path(file_path)

            if not path.exists():
                raise OpenAIFileUploadError(f"File not found: {file_path}")

            purpose = kwargs.get("purpose", "assistants")
            logger.info("Uploading file", file_path=str(path), purpose=purpose)

            with open(path, "rb") as f:
                uploaded_file = await client.files.create(file=f, purpose=purpose)

            metadata = FileMetadata(
                id=uploaded_file.id,
                name=uploaded_file.filename,
                mime_type=None,  # OpenAI doesn't return mime_type
                size_bytes=uploaded_file.bytes,
            )

            logger.info("File uploaded successfully", file_id=metadata.id)
            return metadata

        except OpenAIFileUploadError:
            raise
        except Exception as e:
            logger.error("File upload failed", error=str(e))
            raise OpenAIFileUploadError(f"Failed to upload file: {e}", e)

    async def upload_file_from_handle(
        self,
        file: BinaryIO,
        filename: str,
        purpose: str = "user_data"
    ) -> str:
        """Upload file from file handle to OpenAI with 24-hour auto-expiration.
        
        Files are automatically deleted 24 hours after upload to save storage costs.
        Use purpose="user_data" for Responses API.
        
        Args:
            file: File-like object (e.g., BytesIO, open file handle)
            filename: Name for the file
            purpose: OpenAI file purpose (default: "user_data" for Responses API)
        
        Returns:
            OpenAI file_id
            
        Raises:
            OpenAIFileUploadError: If upload fails
        """
        try:
            client = self._get_client()
            
            logger.info("[OpenAI] Uploading file", filename=filename, purpose=purpose)
            
            uploaded_file = await client.files.create(
                file=(filename, file),
                purpose=purpose,
                expires_after={
                    "anchor": "created_at",
                    "seconds": 86400  # 24 hours
                }
            )
            
            logger.info("[OpenAI] File uploaded with 24h expiration", file_id=uploaded_file.id)
            return uploaded_file.id
                    
        except Exception as e:
            logger.error("[OpenAI] File upload failed", error=str(e))
            raise OpenAIFileUploadError(f"[OpenAI] Failed to upload file: {e}", e)

    def _is_reasoning_model(self, model: str) -> bool:
        """Check if a model is a reasoning model.
        
        Args:
            model: Model name
            
        Returns:
            True if reasoning model (gpt-5, o1, o3), False otherwise
        """
        return any(model.startswith(prefix) for prefix in ["gpt-5", "o1", "o3"])

    def _build_model_params(
        self, 
        model: str | None = None,
        temperature: float | None = None,
        max_tokens: int | None = None,
        max_output_tokens: int | None = None,
        reasoning_effort: str | None = None
    ) -> dict[str, Any]:
        """Build model-specific parameters for API calls.
        
        Args:
            model: Model name (defaults to settings.model_name)
            temperature: Temperature for standard models (ignored for reasoning models)
            max_tokens: Max tokens for standard models (ignored for reasoning models)
            max_output_tokens: Max output tokens (reasoning models) or overrides max_tokens
            reasoning_effort: Reasoning effort for reasoning models ("minimal", "low", "medium", "high")
            
        Returns:
            Dict with model name and model-appropriate parameters
        """
        _model = model or self.settings.model_name
        is_reasoning = self._is_reasoning_model(_model)
        
        # Build params as dict (ResponseCreateParams is a TypedDict, not a class)
        params: ResponseCreateParams = {"model": _model}
        
        if is_reasoning:
            # Reasoning models use max_output_tokens and reasoning_effort
            output_tokens = max_output_tokens or self.settings.max_tokens
            params["max_output_tokens"] = output_tokens
            
            # Add reasoning effort if provided
            if reasoning_effort:
                params["reasoning"] = {
                    "effort": reasoning_effort,
                    "summary": "auto"
                }
        else:
            # Standard models use temperature and max_output_tokens
            temp = temperature if temperature is not None else self.settings.temperature
            tokens = max_output_tokens or max_tokens or self.settings.max_tokens
            params["temperature"] = temp
            params["max_output_tokens"] = tokens
        
        return params

    async def delete_file(self, file_id: str) -> bool:
        """Delete a file from OpenAI.

        Args:
            file_id: ID of the file to delete

        Returns:
            bool: True if deletion was successful
        """
        try:
            client = self._get_client()
            await client.files.delete(file_id)
            logger.info("File deleted successfully", file_id=file_id)
            return True
        except Exception as e:
            logger.error("Failed to delete file", file_id=file_id, error=str(e))
            return False

    async def transcribe_audio(self, audio_path: str, **kwargs) -> TranscriptionResult:
        """Transcribe audio using Whisper.

        Args:
            audio_path: Path to the audio file
            **kwargs: Additional options (model, language, prompt, etc.)

        Returns:
            TranscriptionResult: Transcription result
        """
        try:
            client = self._get_client()
            path = Path(audio_path)

            if not path.exists():
                raise OpenAIContentGenerationError(
                    f"Audio file not found: {audio_path}"
                )

            logger.info("Transcribing audio", audio_path=str(path))

            model = kwargs.get("model", "whisper-1")
            language = kwargs.get("language")
            prompt = kwargs.get("prompt")
            response_format = kwargs.get("response_format", "verbose_json")
            temperature = kwargs.get("temperature", 0.0)

            with open(path, "rb") as audio_file:
                transcript = await client.audio.transcriptions.create(
                    model=model,
                    file=audio_file,
                    language=language,
                    prompt=prompt,
                    response_format=response_format,
                    temperature=temperature,
                )

            # Handle different response formats
            if response_format == "verbose_json":
                result = TranscriptionResult(
                    text=transcript.text,
                    language=getattr(transcript, "language", None),
                    duration=getattr(transcript, "duration", None),
                    segments=getattr(transcript, "segments", None),
                )
            elif response_format == "json":
                result = TranscriptionResult(text=transcript.text)
            else:
                # For text, srt, vtt formats
                result = TranscriptionResult(text=str(transcript))

            logger.info("Transcription complete", char_count=len(result.text))
            return result

        except OpenAIContentGenerationError:
            raise
        except Exception as e:
            logger.error("Transcription failed", error=str(e))
            raise OpenAIContentGenerationError(f"Failed to transcribe audio: {e}", e)

    async def generate_content(
        self,
        prompt: str,
        file_ids: list[str] | None = None,
        file_attachments: list[tuple[str, str, bool]] | None = None,
        **kwargs,
    ) -> ContentGenerationResult:
        """Generate text content.

        Args:
            prompt: Text prompt
            file_ids: Optional file IDs (unused, kept for base class compatibility)
            file_attachments: Optional list of (file_id, filename, is_image) tuples
            **kwargs: Additional options (temperature, max_tokens, model, reasoning_effort, etc.)

        Returns:
            ContentGenerationResult: Generated content
        """
        try:
            client = self._get_client()
            # Build input for Responses API
            if file_attachments:
                # Build content as array with file references and text (Responses API format)
                content_parts = []
                
                # Add each file with appropriate type (input_image for images, input_file for docs)
                for file_id, filename, is_image in file_attachments:
                    if is_image:
                        content_parts.append({
                            "type": "input_image",
                            "file_id": file_id
                        })
                    else:
                        content_parts.append({
                            "type": "input_file",
                            "file_id": file_id
                        })
                
                # Add text prompt
                content_parts.append({
                    "type": "input_text",
                    "text": prompt
                })
                
                input_items = [{"role": "user", "content": content_parts}]
                logger.info("[OpenAI] Including files in message", file_count=len(file_attachments))
            else:
                # No files, just text
                input_items = [{"role": "user", "content": prompt}]

            # Build params for Responses API (includes model + model-specific params)
            response_params = self._build_model_params(
                model=kwargs.get("model"),
                temperature=kwargs.get("temperature"),
                max_tokens=kwargs.get("max_tokens"),
                max_output_tokens=kwargs.get("max_output_tokens"),
                reasoning_effort=kwargs.get("reasoning_effort")
            )
            response_params["input"] = input_items
            
            logger.info("[OpenAI] Generating content", model=response_params['model'])

            # Use Responses API (not streaming)
            response: Response = await client.responses.create(**response_params)

            # Extract text and usage from response
            result = ContentGenerationResult(
                text=response.output_text or "",
                usage=response.usage.model_dump() if response.usage else None,
                finish_reason=response.status,
            )

            logger.info("Content generation complete", finish_reason=result.finish_reason)
            return result

        except Exception as e:
            logger.error("Content generation failed", error=str(e))
            raise OpenAIContentGenerationError(f"Failed to generate content: {e}", e)

    async def generate_structured_content(
        self,
        prompt: str,
        response_model: type[T],
        file_ids: list[str] | None = None,
        **kwargs,
    ) -> T:
        """Generate structured content using a Pydantic model.

        Args:
            prompt: Text prompt
            response_model: Pydantic model for structured output
            file_ids: Optional file IDs
            **kwargs: Additional options

        Returns:
            Instance of response_model with generated data
        """
        try:
            client = self._get_client()

            model = kwargs.get("model", self.settings.model_name)
            temperature = kwargs.get("temperature", self.settings.temperature)
            max_tokens = kwargs.get("max_tokens", self.settings.max_tokens)

            logger.info("Generating structured content", model=model)

            # Convert Pydantic model to JSON schema
            schema = response_model.model_json_schema()

            messages = [{"role": "user", "content": prompt}]

            completion = await client.chat.completions.create(
                model=model,
                messages=messages,
                temperature=temperature,
                max_tokens=max_tokens,
                response_format={
                    "type": "json_schema",
                    "json_schema": {
                        "name": response_model.__name__,
                        "schema": schema,
                        "strict": True,
                    },
                },
            )

            message = completion.choices[0].message
            content = message.content or "{}"

            logger.debug("Structured response", response_preview=content[:500])

            # Parse and validate
            data = json.loads(content)
            return response_model(**data)

        except Exception as e:
            logger.error("Structured content generation failed", error=str(e))
            raise OpenAIContentGenerationError(
                f"Failed to generate structured content: {e}", e
            )

    async def analyze_audio_with_context(
        self,
        request: AudioAnalysisRequest,
    ) -> ContentGenerationResult:
        """Analyze audio directly with contextual information.

        Uses OpenAI's audio-capable models to process audio directly.

        Args:
            request: Audio analysis request

        Returns:
            ContentGenerationResult: Analysis result
        """
        try:
            client = self._get_client()
            path = Path(request.audio_path)

            if not path.exists():
                raise OpenAIError(f"Audio file not found: {request.audio_path}")

            logger.info("Analyzing audio with context", audio_path=str(path))

            # Read and encode audio as base64
            with open(path, "rb") as audio_file:
                audio_data = base64.b64encode(audio_file.read()).decode("utf-8")

            # Determine audio format from extension
            audio_format = path.suffix.lstrip(".")  # e.g., 'mp3', 'wav'

            # Build message with audio input
            messages = [
                {
                    "role": "user",
                    "content": [
                        {
                            "type": "input_audio",
                            "input_audio": {
                                "data": audio_data,
                                "format": audio_format,
                            },
                        },
                        {"type": "text", "text": request.prompt},
                    ],
                }
            ]

            # If context data is provided, include it in the prompt
            if request.context_data:
                context_text = (
                    f"\n\nContext Data:\n{json.dumps(request.context_data, indent=2)}"
                )
                messages[0]["content"].append({"type": "text", "text": context_text})

            model = self.settings.audio_model_name
            temperature = request.temperature or self.settings.temperature

            logger.info("Using audio model", model=model)

            completion: ChatCompletion = await client.chat.completions.create(
                model=model,
                messages=messages,
                temperature=temperature,
                max_tokens=self.settings.max_tokens,
            )

            message = completion.choices[0].message

            result = ContentGenerationResult(
                text=message.content or "",
                usage=completion.usage.model_dump() if completion.usage else None,
                finish_reason=completion.choices[0].finish_reason,
            )

            logger.info("Audio analysis complete", finish_reason=result.finish_reason)
            return result

        except Exception as e:
            logger.error("Audio analysis failed", error=str(e))
            raise OpenAIContentGenerationError(f"Failed to analyze audio: {e}", e)

    async def analyze_audio_with_structured_output(
        self,
        request: AudioAnalysisRequest,
        response_model: type[T],
    ) -> T:
        """Analyze audio directly and return structured output.

        Args:
            request: Audio analysis request
            response_model: Pydantic model for structured output

        Returns:
            Instance of response_model with analysis results
        """
        try:
            client = self._get_client()
            path = Path(request.audio_path)

            if not path.exists():
                raise OpenAIError(f"Audio file not found: {request.audio_path}")

            logger.info("Analyzing audio with structured output", audio_path=str(path))

            # Read and encode audio as base64
            with open(path, "rb") as audio_file:
                audio_data = base64.b64encode(audio_file.read()).decode("utf-8")

            audio_format = path.suffix.lstrip(".")

            # Build message with audio input
            messages = [
                {
                    "role": "user",
                    "content": [
                        {
                            "type": "input_audio",
                            "input_audio": {
                                "data": audio_data,
                                "format": audio_format,
                            },
                        },
                        {"type": "text", "text": request.prompt},
                    ],
                }
            ]

            if request.context_data:
                context_text = (
                    f"\n\nContext Data:\n{json.dumps(request.context_data, indent=2)}"
                )
                messages[0]["content"].append({"type": "text", "text": context_text})

            model = self.settings.audio_model_name
            temperature = request.temperature or self.settings.temperature

            # Convert Pydantic model to JSON schema
            schema = response_model.model_json_schema()

            logger.info("Using audio model with structured output", model=model)

            completion = await client.chat.completions.create(
                model=model,
                messages=messages,
                temperature=temperature,
                max_tokens=self.settings.max_tokens,
                response_format={
                    "type": "json_schema",
                    "json_schema": {
                        "name": response_model.__name__,
                        "schema": schema,
                        "strict": True,
                    },
                },
            )

            message = completion.choices[0].message
            content = message.content or "{}"

            logger.debug("Structured audio analysis response", response_preview=content[:500])

            # Parse and validate
            data = json.loads(content)
            return response_model(**data)

        except Exception as e:
            logger.error("Structured audio analysis failed", error=str(e))
            raise OpenAIContentGenerationError(
                f"Failed to analyze audio with structured output: {e}", e
            )

    async def analyze_content_with_structured_output(
        self,
        request: ContentAnalysisRequest,
        response_model: type[T],
    ) -> T:
        """Analyze content (audio, transcript, or both) and return structured output.

        Args:
            request: Content analysis request
            response_model: Pydantic model for structured output

        Returns:
            Instance of response_model with analysis results
        """
        try:
            client = self._get_client()

            logger.info("Analyzing content with structured output (Responses API)")

            # Build input items for Responses API
            input_items: list[dict[str, Any]] = []

            # If audio is provided, add it as input
            if request.audio_path:
                path = Path(request.audio_path)
                if not path.exists():
                    raise OpenAIError(f"Audio file not found: {request.audio_path}")

                logger.info("Including audio file", audio_path=str(path))

                # Read and encode audio as base64
                with open(path, "rb") as audio_file:
                    audio_data = base64.b64encode(audio_file.read()).decode("utf-8")

                audio_format = path.suffix.lstrip(".")

                input_items.append(
                    {
                        "type": "input_audio",
                        "audio": audio_data,
                        "format": audio_format,
                    }
                )

            # Build the prompt text
            prompt_text = request.prompt

            # Add transcript if provided
            if request.transcript_text:
                prompt_text = f"{request.prompt}\n\n**Conversation Transcript:**\n{request.transcript_text}"

            # Add context data if provided
            if request.context_data:
                context_text = (
                    f"\n\nContext Data:\n{json.dumps(request.context_data, indent=2)}"
                )
                prompt_text += context_text

            # Add message item
            input_items.append({"type": "message", "role": "user", "content": prompt_text})

            # Choose appropriate model
            model = (
                self.settings.audio_model_name
                if request.audio_path
                else self.settings.model_name
            )
<<<<<<< HEAD
            temperature = request.temperature or self.settings.temperature

            # Convert Pydantic model to JSON schema
            schema = response_model.model_json_schema()

            logger.info("Using model with structured output", model=model)
=======
>>>>>>> cead701e

            # Build model params using existing helper
            model_params = self._build_model_params(
                model=model,
                temperature=request.temperature,
                max_tokens=self.settings.max_tokens,
            )

            logger.info(f"Using Responses API parse() with Pydantic model: {model}")

<<<<<<< HEAD
            logger.debug("Structured content analysis response", response_preview=content[:500])
=======
            # Build tools list
            tools: list[Any] = []
>>>>>>> cead701e

            # Add file search if vector store IDs provided
            if request.vector_store_ids:
                logger.info(f"Adding FileSearchTool with {len(request.vector_store_ids)} vector store(s)")
                tools.append(
                    FileSearchToolParam(
                        type="file_search",
                        vector_store_ids=request.vector_store_ids
                    )
                )

            # Use Responses API parse() method which directly accepts Pydantic models
            # This is cleaner than manually constructing JSON schema
            parse_params: dict[str, Any] = {
                **model_params,
                "input": input_items,
                "text_format": response_model,
            }

            if tools:
                parse_params["tools"] = tools

            parsed_response = await client.responses.parse(**parse_params)

            # The parse() method returns a ParsedResponse with the parsed data
            # Extract the parsed Pydantic model from the response
            if not parsed_response.output:
                raise OpenAIError("No output in parsed response")

            logger.debug(f"Parsed response status: {parsed_response.status}")
            logger.debug(f"Parsed response has {len(parsed_response.output)} output items")

            # Find the message output item with parsed content
            for output_item in parsed_response.output:
                logger.debug(f"Output item type: {output_item.type}")

                if output_item.type == "message":
                    # The content should be the parsed Pydantic model
                    if hasattr(output_item, "parsed") and output_item.parsed:
                        logger.debug("Successfully parsed structured output")
                        return output_item.parsed
                    # Fallback: content is a list of content parts, extract text
                    elif hasattr(output_item, "content") and output_item.content:
                        # Content is a list of content parts (output_text, etc.)
                        text_content = ""
                        for content_part in output_item.content:
                            if hasattr(content_part, "type") and content_part.type == "output_text":
                                text_content = content_part.text
                                break

                        if text_content:
                            data = json.loads(text_content)
                            return response_model(**data)

            raise OpenAIError("Could not extract parsed data from response")

        except Exception as e:
            logger.error("Structured content analysis failed", error=str(e))
            raise OpenAIContentGenerationError(
                f"Failed to analyze content with structured output: {e}", e
            )

    async def _parse_annotation_to_citation(
        self,
        annotation: dict | AnnotationURLCitation,
        client: AsyncOpenAI,
    ) -> SearchCitation | None:
        """Parse an annotation event into a SearchCitation.

        Args:
            annotation: The annotation from OpenAI (dict or object)
            client: OpenAI client for fetching file metadata

        Returns:
            SearchCitation if it's a web citation, None if it's a file citation or unknown
        """
        try:
            # Handle dict format annotations
            if isinstance(annotation, dict):
                ann_type = annotation.get("type")
                
                if ann_type == "url_citation":
                    url_citation = AnnotationURLCitation(**annotation)
                    
                    # Create citation from URL annotation
                    return SearchCitation(
                        url=url_citation.url,
                        title=url_citation.title,
                        snippet=None,
                        accessed_at=None,
                    )
                    
                elif ann_type == "file_citation":
                    # Log RAG file hits for debugging (don't expose to user)
                    file_id = annotation.get("file_citation", {}).get(
                        "file_id"
                    ) or annotation.get("file_id")
                    quoted_text = (
                        annotation.get("text")
                        or annotation.get("quote")
                        or ""
                    )
                    
                    if file_id:
                        # Try to fetch file metadata for logging
                        filename = None
                        try:
                            meta = await client.files.retrieve(file_id)
                            filename = getattr(meta, 'filename', None)
                            logger.debug(
                                "RAG file cited",
                                file_id=file_id,
                                filename=filename,
                                quoted=quoted_text[:100]
                            )
                        except Exception as e:
                            logger.debug(
                                "Failed to retrieve file metadata",
                                file_id=file_id,
                                error=str(e)
                            )
                    
                    # Don't expose file citations to users - they're internal RAG files
                    return None
                else:
                    logger.debug("Skipped unknown annotation type", annotation_type=ann_type)
                    return None
                    
            # Handle object format annotations
            elif isinstance(annotation, AnnotationURLCitation):
                # Create citation from URL annotation
                return SearchCitation(
                    url=annotation.url,
                    title=annotation.title,
                    snippet=None,
                    accessed_at=None,
                )
            else:
                logger.debug(
                    "Skipped unknown annotation format",
                    annotation_type=type(annotation).__name__
                )
                return None

        except Exception as e:
            logger.error("Failed to parse annotation", error=str(e))
            return None

    def _build_stream_params(
        self,
        messages: list[ChatMessage],
        instructions: str | None,
        enable_web_search: bool,
        enable_crm_search: bool,
        vector_store_ids: list[str] | None,
        **kwargs,
    ) -> tuple[ResponseCreateParamsStreaming, str, bool]:
        """Build streaming parameters for OpenAI Responses API.

        Args:
            messages: List of chat messages
            instructions: Optional system instructions
            enable_web_search: Whether to enable web search
            enable_crm_search: Whether to enable CRM search via MCP
            vector_store_ids: Optional vector store IDs for file search
            **kwargs: Additional model-specific parameters

        Returns:
            Tuple of (stream_params, model_name, is_reasoning_model)
        """
        model = kwargs.get("model", self.settings.model_name)

        # Detect if this is a reasoning model
        is_reasoning_model = any(
            model.startswith(prefix) for prefix in ["gpt-5", "o1", "o3"]
        )

        logger.info(
            "Streaming chat",
            web_search=enable_web_search,
            crm_search=enable_crm_search,
            file_search=bool(vector_store_ids),
            model=model,
            is_reasoning=is_reasoning_model
        )

        # Configure tools (Responses API format)
        tools: list[WebSearchToolParam | FileSearchToolParam | dict[str, Any]] = []

        # Add web search if enabled
        if enable_web_search:
            tools.append(WebSearchToolParam(type="web_search"))

        # Add CRM search via MCP if enabled
        if enable_crm_search:
            mcp_config: dict[str, Any] = {
                "type": "mcp",
                "server_label": "crm_server",
                "server_url": f"{self.app_settings.server_base_url}/crm/mcp",
                "require_approval": "never",
            }
            # Add auth token if configured
            if self.app_settings.mcp_auth_token:
                mcp_config["headers"] = {
                    "Authorization": f"Bearer {self.app_settings.mcp_auth_token}"
                }
            
            tools.append(mcp_config)

        # Add file search if vector store IDs provided
        if vector_store_ids:
            tools.append(
                FileSearchToolParam(
                    type="file_search", vector_store_ids=vector_store_ids
                )
            )

        # Convert messages to Responses API format
        input_items: list[EasyInputMessageParam] = [
            EasyInputMessageParam(
                role=msg.role,  # type: ignore[typeddict-item]
                content=msg.content,
            )
            for msg in messages
        ]

        # Build streaming params
        stream_params: ResponseCreateParamsStreaming = {
            "model": model,  # type: ignore[typeddict-item]
            "input": input_items,  # type: ignore[typeddict-item]
            "stream": True,
        }

        # Add optional parameters
        if instructions:
            stream_params["instructions"] = instructions

        if tools:
            stream_params["tools"] = tools  # type: ignore[typeddict-item]

        # Add model-specific parameters
        if is_reasoning_model:
            logger.info("Using reasoning model", model=model)

            # Add reasoning configuration (use default from config if not specified)
            reasoning_effort: ReasoningEffort | None = kwargs.get(
                "reasoning_effort", self.settings.reasoning_effort
            )
            if reasoning_effort:
                stream_params["reasoning"] = ReasoningParam(
                    effort=reasoning_effort,
                    summary="auto",  # Request reasoning summaries
                )

            # Add text verbosity
            text_verbosity = kwargs.get(
                "text_verbosity", self.settings.text_verbosity
            )
            if text_verbosity:
                stream_params["text"] = ResponseTextConfigParam(
                    verbosity=text_verbosity
                )

            # Use max_output_tokens for reasoning models
            max_output_tokens = kwargs.get(
                "max_output_tokens", self.settings.max_tokens
            )
            if max_output_tokens:
                stream_params["max_output_tokens"] = max_output_tokens

            # Log if incompatible parameters are provided
            if "temperature" in kwargs:
                logger.warning(
                    "temperature parameter ignored for reasoning model",
                    model=model
                )
            if "top_p" in kwargs:
                logger.warning(
                    "top_p parameter ignored for reasoning model",
                    model=model
                )
            if "logprobs" in kwargs:
                logger.warning(
                    "logprobs parameter ignored for reasoning model",
                    model=model
                )
        else:
            logger.info("Using standard model", model=model)
            temperature = kwargs.get("temperature", self.settings.temperature)
            max_tokens = kwargs.get("max_tokens", self.settings.max_tokens)

            if temperature is not None:
                stream_params["temperature"] = temperature
            if max_tokens:
                stream_params["max_output_tokens"] = max_tokens

        logger.debug(
            "Stream params",
            model=model,
            reasoning_effort=reasoning_effort if is_reasoning_model else 'N/A',
            input_items=len(input_items),
            has_instructions=bool(instructions),
            tools=bool(tools)
        )

        return stream_params, model, is_reasoning_model

    def _handle_web_search_event(
        self,
        event: ResponseWebSearchCallInProgressEvent
        | ResponseWebSearchCallSearchingEvent
        | ResponseWebSearchCallCompletedEvent,
    ) -> ToolCall | None:
        """Handle web search tool events.

        Args:
            event: Web search event from OpenAI

        Returns:
            ToolCall if the event should be yielded, None otherwise
        """
        if isinstance(event, ResponseWebSearchCallInProgressEvent):
            logger.info("[WEB_SEARCH] Search started", item_id=event.item_id)
            return ToolCall(
                tool_call_id=event.item_id,
                tool_name=ToolName.WEB_SEARCH,
                args={},
                result=None,
            )
        elif isinstance(event, ResponseWebSearchCallSearchingEvent):
            # Just skip - don't yield to prevent flickering
            return None
        elif isinstance(event, ResponseWebSearchCallCompletedEvent):
            logger.info("[WEB_SEARCH] Search completed", item_id=event.item_id)
            return ToolCall(
                tool_call_id=event.item_id,
                tool_name=ToolName.WEB_SEARCH,
                args={},
                result={"status": ToolStatus.COMPLETE.value},
            )
        return None

    def _handle_file_search_event(
        self,
        event: ResponseFileSearchCallInProgressEvent
        | ResponseFileSearchCallSearchingEvent
        | ResponseFileSearchCallCompletedEvent,
    ) -> ToolCall | None:
        """Handle file search tool events.

        Args:
            event: File search event from OpenAI

        Returns:
            ToolCall if the event should be yielded, None otherwise
        """
        if isinstance(event, ResponseFileSearchCallInProgressEvent):
            logger.info("[FILE_SEARCH] Search started", item_id=event.item_id)
            return ToolCall(
                tool_call_id=event.item_id,
                tool_name=ToolName.FILE_SEARCH,
                args={},
                result=None,
            )
        elif isinstance(event, ResponseFileSearchCallSearchingEvent):
            # Just skip - don't yield to prevent flickering
            return None
        elif isinstance(event, ResponseFileSearchCallCompletedEvent):
            logger.info("[FILE_SEARCH] Search completed", item_id=event.item_id)
            return ToolCall(
                tool_call_id=event.item_id,
                tool_name=ToolName.FILE_SEARCH,
                args={},
                result={"status": ToolStatus.COMPLETE.value},
            )
        return None

    def _clean_citation_markers(self, text: str) -> str:
        """Remove citation markers from text.
        
        Removes file citation markers and barcode symbols that OpenAI includes
        for internal RAG document references.
        Also strips MCP/tool marker tokens and Private Use Area (PUA) control
        characters that the Responses API may embed (renders as boxes/barcodes).
        
        Args:
            text: Text potentially containing citation markers
            
        Returns:
            Text with citation markers removed
        """
        import re
        
        cleaned = text
        # Remove well-known literal markers
        cleaned = cleaned.replace("filecite", "")
        # Remove 'turnXfileY', 'turnXcrmY', and any generic 'turnX<word>Y' tokens
        cleaned = re.sub(r"turn\d+[a-z_]+\d+", "", cleaned, flags=re.IGNORECASE)
        # Remove duplicated concatenations like 'turn0file1turn0file2'
        cleaned = re.sub(r"(turn\d+[a-z_]+\d+)+", "", cleaned, flags=re.IGNORECASE)
        # Remove Private Use Area Unicode chars (often render as barcode blocks)
        # BMP PUA range: U+E000-U+F8FF
        cleaned = re.sub(r"[\uE000-\uF8FF]", "", cleaned)
        # Remove any stray box-drawing/equals-like artifacts sometimes used as separators
        cleaned = cleaned.replace("≡", "").replace("░", "").replace("█", "")
        
        return cleaned

    def _buffer_and_clean_text(
        self, buffer: str, delta: str
    ) -> tuple[str | None, str]:
        """Buffer text deltas and clean citation markers at word boundaries.
        
        Buffers incoming text until a space is encountered, then cleans citation
        markers from complete words before streaming to the frontend. This prevents
        users from seeing citation markers flash during streaming.
        
        Args:
            buffer: Current text buffer
            delta: New text delta from stream
            
        Returns:
            Tuple of (cleaned_content, new_buffer):
            - cleaned_content: Cleaned text to send (None if still buffering)
            - new_buffer: Updated buffer for next iteration
        """
        buffer += delta
        
        # Wait for a space (word boundary) before cleaning and sending
        if " " not in buffer:
            return None, buffer
        
        # Split on last space to keep incomplete word in buffer
        parts = buffer.rsplit(" ", 1)
        words_to_send = parts[0] + " "  # Include the space
        new_buffer = parts[1] if len(parts) > 1 else ""
        
        # Clean citation markers from complete words
        cleaned = self._clean_citation_markers(words_to_send)
        
        return cleaned, new_buffer

    def _handle_mcp_event(self, event: Any) -> ToolCall | None:
        """Handle MCP tool call events.

        Args:
            event: MCP event from OpenAI

        Returns:
            ToolCall if the event should be yielded, None otherwise
        """
        event_type = type(event).__name__
        
        # MCP tool listing events (not individual tool calls)
        if event_type in ("ResponseMcpListToolsInProgressEvent", "ResponseMcpListToolsCompletedEvent"):
            logger.debug("[MCP] Tool listing event", event_type=event_type)
            return None
        
        # MCP tool call started
        # Note: The in_progress event doesn't include the tool name - only item_id, output_index, sequence_number, type
        elif event_type == "ResponseMcpCallInProgressEvent":
            item_id = getattr(event, "item_id", "unknown")
            logger.info("[MCP] Tool call started", item_id=item_id)
            
            # Return a hard coded "CRM search" message since we don't have the specific tool name yet
            return ToolCall(
                tool_call_id=item_id,
                tool_name=ToolName.MCP_TOOL,
                args={"description": "Searching CRM..."},  # Generic message for UI
                result=None,
            )
        
        # MCP tool arguments being streamed
        elif event_type == "ResponseMcpCallArgumentsDeltaEvent":
            # Don't yield - just accumulate args
            logger.debug("[MCP] Arguments delta")
            return None
        
        # MCP tool arguments complete
        elif event_type == "ResponseMcpCallArgumentsDoneEvent":
            # Don't yield - wait for completion
            return None
        
        # MCP tool call completed
        elif event_type == "ResponseMcpCallCompletedEvent":
            item_id = getattr(event, "item_id", "unknown")
            logger.info("[MCP] Tool call completed", item_id=item_id)
            return ToolCall(
                tool_call_id=item_id,
                tool_name=ToolName.MCP_TOOL,
                args={},
                result={"status": ToolStatus.COMPLETE.value},
            )
        
        # MCP tool listing failed
        elif event_type == "ResponseMcpListToolsFailedEvent":
            logger.error("[MCP] Tool listing failed")
            return None
        
        # MCP tool call failed
        elif event_type == "ResponseMcpCallFailedEvent":
            item_id = getattr(event, "item_id", "unknown")
            error = getattr(event, "error", "unknown error")
            logger.warning("[MCP] Tool call failed", item_id=item_id, error=str(error))
            # OpenAI typically retries automatically, so don't yield error to UI
            return None
        
        return None

    def _handle_reasoning_summary_delta(
        self,
        event: ResponseReasoningSummaryTextDeltaEvent,
        current_reasoning_id: str | None,
        reasoning_summary_count: int,
        current_reasoning_summary: str,
    ) -> tuple[str | None, int, str, ReasoningSummary | None]:
        """Handle reasoning summary delta events.
        
        Args:
            event: Reasoning summary text delta event from OpenAI
            current_reasoning_id: Current reasoning summary ID (None if starting new summary)
            reasoning_summary_count: Counter for unique reasoning IDs
            current_reasoning_summary: Accumulated summary text
            
        Returns:
            Tuple of (updated_reasoning_id, updated_count, updated_summary, reasoning_summary_to_append)
        """
        summary_delta = event.delta or ""

        if current_reasoning_id is None:
            reasoning_summary_count += 1
            current_reasoning_id = f"reasoning_{reasoning_summary_count}"
            current_reasoning_summary = summary_delta
        elif (
            summary_delta.strip().startswith("**")
            and current_reasoning_summary
        ):
            reasoning_summary_count += 1
            current_reasoning_id = f"reasoning_{reasoning_summary_count}"
            current_reasoning_summary = summary_delta
        else:
            current_reasoning_summary += summary_delta

        reasoning_summary_to_append = None
        if current_reasoning_id:
            reasoning_summary_to_append = ReasoningSummary(
                id=current_reasoning_id,
                summary=current_reasoning_summary,
            )

        return (
            current_reasoning_id,
            reasoning_summary_count,
            current_reasoning_summary,
            reasoning_summary_to_append,
        )

    async def stream_chat(
        self,
        messages: list[ChatMessage],
        instructions: str | None = None,
        enable_web_search: bool = False,
        enable_crm_search: bool = False,
        vector_store_ids: list[str] | None = None,
        **kwargs,
    ) -> AsyncGenerator[ChatStreamChunk, None]:
        """Stream chat responses with optional web search, file search, CRM search, and citations.

        Uses OpenAI's Responses API for all tool types including MCP (CRM search).

        For reasoning models (GPT-5, o1, etc.), use reasoning-specific parameters:
        - reasoning_effort: ReasoningEffort ("minimal", "low", "medium", "high")
        - text_verbosity: Literal["low", "medium", "high"]
        - max_output_tokens: int (instead of max_tokens)

        For non-reasoning models, use standard parameters:
        - temperature: float
        - max_tokens: int

        Args:
            messages: List of chat messages (user and assistant only, no system messages)
            instructions: Optional system prompt/instructions
            enable_web_search: Whether to enable web search capability
            enable_crm_search: Whether to enable CRM search tools via MCP
            vector_store_ids: Optional list of vector store IDs for file search
            **kwargs: Provider-specific options:
                - model: Model name (default from settings)
                - reasoning_effort: ReasoningEffort for reasoning models
                - text_verbosity: Text verbosity for reasoning models
                - max_output_tokens: Max tokens for reasoning models
                - temperature: Temperature for non-reasoning models (not compatible with reasoning models)
                - max_tokens: Max tokens for non-reasoning models

        Yields:
            ChatStreamChunk: Stream chunks with content, reasoning, and optional citations
        """
        try:
            client = self._get_client()

            # Build stream parameters
            stream_params, model, is_reasoning_model = self._build_stream_params(
                messages=messages,
                instructions=instructions,
                enable_web_search=enable_web_search,
                enable_crm_search=enable_crm_search,
                vector_store_ids=vector_store_ids,
                **kwargs,
            )

            # Create streaming response using Responses API
            logger.info("[STREAM] Creating stream with OpenAI Responses API...")
            stream = await client.responses.create(**stream_params)
            logger.info("[STREAM] Stream created successfully, starting to read events...")

            # Track citations from web search
            accumulated_citations: list[SearchCitation] = []
            
            # Buffer for word-by-word streaming with citation cleaning
            text_buffer = ""
            # Track reasoning summary state
            current_reasoning_summary = ""
            current_reasoning_id: str | None = None
            reasoning_summary_count = 0  # Counter for unique reasoning IDs

            async for event in stream:
                # Handle different event types from Responses API using official types
                content = ""
                citations: list[SearchCitation] = []
                finish_reason = None
                tool_calls_to_yield: list[ToolCall] = []
                reasoning_summaries_to_yield: list[ReasoningSummary] = []

                try:
                    # Handle lifecycle events (informational only, don't yield)
                    if isinstance(
                        event,
                        (
                            ResponseCreatedEvent,
                            ResponseInProgressEvent,
                            ResponseOutputItemAddedEvent,
                            ResponseOutputItemDoneEvent,
                            ResponseContentPartAddedEvent,
                        ),
                    ):
                        # These are status/lifecycle events, just continue
                        continue
                    
                    # Handle MCP tool events
                    elif type(event).__name__ in (
                        "ResponseMcpListToolsInProgressEvent",
                        "ResponseMcpListToolsCompletedEvent", 
                        "ResponseMcpListToolsFailedEvent",
                        "ResponseMcpCallInProgressEvent",
                        "ResponseMcpCallArgumentsDeltaEvent",
                        "ResponseMcpCallArgumentsDoneEvent",
                        "ResponseMcpCallCompletedEvent",
                        "ResponseMcpCallFailedEvent",
                    ):
                        tool_call = self._handle_mcp_event(event)
                        if tool_call:
                            tool_calls_to_yield.append(tool_call)
                        else:
                            continue

                    # Handle web search tool events
                    elif isinstance(
                        event,
                        (
                            ResponseWebSearchCallInProgressEvent,
                            ResponseWebSearchCallSearchingEvent,
                            ResponseWebSearchCallCompletedEvent,
                        ),
                    ):
                        tool_call = self._handle_web_search_event(event)
                        if tool_call:
                            tool_calls_to_yield.append(tool_call)
                        else:
                            continue

                    # Handle file search tool events
                    elif isinstance(
                        event,
                        (
                            ResponseFileSearchCallInProgressEvent,
                            ResponseFileSearchCallSearchingEvent,
                            ResponseFileSearchCallCompletedEvent,
                        ),
                    ):
                        tool_call = self._handle_file_search_event(event)
                        if tool_call:
                            tool_calls_to_yield.append(tool_call)
                        else:
                            continue

                    # Handle reasoning text delta events (reasoning models)
                    # Note: We don't stream the raw reasoning content, only log it
                    elif isinstance(event, ResponseReasoningTextDeltaEvent):
                        logger.debug(
                            "[REASONING] Got reasoning delta",
                            delta_preview=event.delta[:100],
                            item_id=event.item_id,
                            content_index=event.content_index
                        )
                        # Skip yielding raw reasoning content
                        continue

                    # Handle reasoning summary delta events
                    elif isinstance(event, ResponseReasoningSummaryTextDeltaEvent):
                        (   current_reasoning_id,
                            reasoning_summary_count,
                            current_reasoning_summary,
                            reasoning_summary,
                        ) = self._handle_reasoning_summary_delta(
                            event=event,
                            current_reasoning_id=current_reasoning_id,
                            reasoning_summary_count=reasoning_summary_count,
                            current_reasoning_summary=current_reasoning_summary,
                        )
                        
                        if reasoning_summary:
                            reasoning_summaries_to_yield.append(reasoning_summary)

                    # Handle reasoning summary lifecycle events (no action needed)
                    elif isinstance(
                        event,
                        (
                            ResponseReasoningSummaryPartAddedEvent,
                            ResponseReasoningSummaryTextDoneEvent,
                            ResponseReasoningSummaryPartDoneEvent,
                        ),
                    ):
                        # These are lifecycle/completion events for reasoning summaries
                        continue

                    # Handle text delta events (streaming output content)
                    elif isinstance(event, ResponseTextDeltaEvent):
                        # Buffer and clean text at word boundaries
                        cleaned_content, text_buffer = self._buffer_and_clean_text(
                            text_buffer, event.delta
                        )
                        
                        if cleaned_content:
                            content = cleaned_content
                        else:
                            # Still buffering, wait for next delta
                            continue

                    # Handle annotation events (citations from web search and file search)
                    elif isinstance(event, ResponseOutputTextAnnotationAddedEvent):
                        citation = await self._parse_annotation_to_citation(
                            annotation=event.annotation,
                            client=client,
                        )
                        
                        # Add citation if it's a web citation (file citations return None)
                        if citation:
                            citations.append(citation)
                            
                            # Track unique citations
                            if citation not in accumulated_citations:
                                accumulated_citations.append(citation)

                    # Handle text done events (completion marker for text content)
                    elif isinstance(event, ResponseTextDoneEvent):
                        # Text content is done, no action needed
                        continue
                    
                    # Handle content part done events (completion marker for content parts)
                    elif isinstance(event, ResponseContentPartDoneEvent):
                        # Content part is done, no action needed
                        continue

                    # Handle completion events
                    elif isinstance(event, ResponseCompletedEvent):
                        finish_reason = "completed"
                        logger.info("[Stream] Completed successfully")
                        
                        # Flush any remaining text in buffer
                        if text_buffer:
                            content = self._clean_citation_markers(text_buffer)
                            text_buffer = ""

                    elif isinstance(event, ResponseFailedEvent):
                        finish_reason = "failed"
                        logger.error("[Stream] Failed", event_details=str(event))
                        
                        # Flush any remaining text in buffer
                        if text_buffer:
                            content = self._clean_citation_markers(text_buffer)
                            text_buffer = ""

                    else:
                        # Log unhandled event types
                        logger.warning(
                            "[UNHANDLED] Unhandled event type",
                            event_type=type(event).__name__
                        )

                    # Yield chunk if there's content, tool calls, citations, or finish reason
                    if (
                        content
                        or tool_calls_to_yield
                        or reasoning_summaries_to_yield
                        or citations
                        or finish_reason
                    ):
                        chunk = ChatStreamChunk(
                            content=content,
                            tool_calls=tool_calls_to_yield,
                            reasoning_summaries=reasoning_summaries_to_yield,
                            citations=citations,
                            finish_reason=finish_reason,
                        )

                        yield chunk

                except Exception as e:
                    logger.error(
                        "Error parsing event",
                        error=str(e),
                        event_type=type(event).__name__
                    )
                    continue

            logger.info("Chat stream completed", citation_count=len(accumulated_citations))

        except Exception as e:
            logger.error("Streaming chat failed", error=str(e))
            # Yield error as content
            yield ChatStreamChunk(
                content=f"\n\nError: {str(e)}",
                citations=[],
                finish_reason="error",
            )<|MERGE_RESOLUTION|>--- conflicted
+++ resolved
@@ -704,15 +704,6 @@
                 if request.audio_path
                 else self.settings.model_name
             )
-<<<<<<< HEAD
-            temperature = request.temperature or self.settings.temperature
-
-            # Convert Pydantic model to JSON schema
-            schema = response_model.model_json_schema()
-
-            logger.info("Using model with structured output", model=model)
-=======
->>>>>>> cead701e
 
             # Build model params using existing helper
             model_params = self._build_model_params(
@@ -721,18 +712,14 @@
                 max_tokens=self.settings.max_tokens,
             )
 
-            logger.info(f"Using Responses API parse() with Pydantic model: {model}")
-
-<<<<<<< HEAD
-            logger.debug("Structured content analysis response", response_preview=content[:500])
-=======
+            logger.info("[OPENAI] Using Responses API parse() with Pydantic model", model=model)
+
             # Build tools list
             tools: list[Any] = []
->>>>>>> cead701e
 
             # Add file search if vector store IDs provided
             if request.vector_store_ids:
-                logger.info(f"Adding FileSearchTool with {len(request.vector_store_ids)} vector store(s)")
+                logger.info("[OPENAI] Adding FileSearchTool", vector_store_count=len(request.vector_store_ids))
                 tools.append(
                     FileSearchToolParam(
                         type="file_search",
@@ -758,17 +745,17 @@
             if not parsed_response.output:
                 raise OpenAIError("No output in parsed response")
 
-            logger.debug(f"Parsed response status: {parsed_response.status}")
-            logger.debug(f"Parsed response has {len(parsed_response.output)} output items")
+            logger.debug("[OPENAI] Parsed response status", status=parsed_response.status)
+            logger.debug("[OPENAI] Parsed response has output items", output_count=len(parsed_response.output))
 
             # Find the message output item with parsed content
             for output_item in parsed_response.output:
-                logger.debug(f"Output item type: {output_item.type}")
+                logger.debug("[OPENAI] Output item type", type=output_item.type)
 
                 if output_item.type == "message":
                     # The content should be the parsed Pydantic model
                     if hasattr(output_item, "parsed") and output_item.parsed:
-                        logger.debug("Successfully parsed structured output")
+                        logger.debug("[OPENAI] Successfully parsed structured output")
                         return output_item.parsed
                     # Fallback: content is a list of content parts, extract text
                     elif hasattr(output_item, "content") and output_item.content:
@@ -786,7 +773,7 @@
             raise OpenAIError("Could not extract parsed data from response")
 
         except Exception as e:
-            logger.error("Structured content analysis failed", error=str(e))
+            logger.error("[OPENAI] Structured content analysis failed", error=str(e))
             raise OpenAIContentGenerationError(
                 f"Failed to analyze content with structured output: {e}", e
             )
