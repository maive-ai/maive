--- conflicted
+++ resolved
@@ -199,15 +199,9 @@
         """
         try:
             client = self._get_client()
-<<<<<<< HEAD
-            
+
             logger.info("[OpenAI] Uploading file", file_name=filename, purpose=purpose)
-            
-=======
-
-            logger.info("[OpenAI] Uploading file", file_name=filename, purpose=purpose)
-
->>>>>>> 4f8ca534
+
             uploaded_file = await client.files.create(
                 file=(filename, file),
                 purpose=purpose,
@@ -553,11 +547,7 @@
                                 "[OPENAI] RAG file cited",
                                 file_id=file_id,
                                 file_name=filename,
-<<<<<<< HEAD
-                                quoted=quoted_text[:100]
-=======
                                 quoted=quoted_text[:100],
->>>>>>> 4f8ca534
                             )
                         except Exception as e:
                             logger.debug(
