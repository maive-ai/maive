--- conflicted
+++ resolved
@@ -40,7 +40,9 @@
             str: Vector store ID
         """
         if self._vector_store_id is None:
-            self._vector_store_id = await self._vector_store_service.get_or_create_vector_store()
+            self._vector_store_id = (
+                await self._vector_store_service.get_or_create_vector_store()
+            )
             logger.info(f"Initialized vector store for RAG: {self._vector_store_id}")
         return self._vector_store_id
 
@@ -169,7 +171,6 @@
                 for msg in messages
             ]
 
-<<<<<<< HEAD
             # Get vector store ID for RAG
             vector_store_id = await self._get_vector_store_id()
 
@@ -177,9 +178,6 @@
                 f"Streaming chat with {len(messages)} messages, "
                 f"RAG enabled with vector store: {vector_store_id}"
             )
-=======
-            logger.info(f"Streaming chat with {len(chat_messages)} messages")
->>>>>>> 92a54eb7
 
             # Stream response from provider with web search and file search
             async for chunk in self.provider.stream_chat(
