.cursor/external_docs/**/*.json filter=lfs diff=lfs merge=lfs -text
<<<<<<< HEAD
*.mp3 filter=lfs diff=lfs merge=lfs -text
evals/**/*.csv filter=lfs diff=lfs merge=lfs -text
evals/**/*.txt filter=lfs diff=lfs merge=lfs -text
evals/**/*.json filter=lfs diff=lfs merge=lfs -text
evals/**/*.mp3 filter=lfs diff=lfs merge=lfs -text
evals/**/*.wav filter=lfs diff=lfs merge=lfs -text
=======
.cursor/external_docs/**/*.yaml filter=lfs diff=lfs merge=lfs -text
*.mp3 filter=lfs diff=lfs merge=lfs -text

# Exclude _catalog and _dereferenced from LFS
**/_catalog/** !filter !diff !merge text
**/_dereferenced/** !filter !diff !merge text
>>>>>>> 404d45fa
<|MERGE_RESOLUTION|>--- conflicted
+++ resolved
@@ -1,16 +1,12 @@
 .cursor/external_docs/**/*.json filter=lfs diff=lfs merge=lfs -text
-<<<<<<< HEAD
+.cursor/external_docs/**/*.yaml filter=lfs diff=lfs merge=lfs -text
 *.mp3 filter=lfs diff=lfs merge=lfs -text
 evals/**/*.csv filter=lfs diff=lfs merge=lfs -text
 evals/**/*.txt filter=lfs diff=lfs merge=lfs -text
 evals/**/*.json filter=lfs diff=lfs merge=lfs -text
 evals/**/*.mp3 filter=lfs diff=lfs merge=lfs -text
 evals/**/*.wav filter=lfs diff=lfs merge=lfs -text
-=======
-.cursor/external_docs/**/*.yaml filter=lfs diff=lfs merge=lfs -text
-*.mp3 filter=lfs diff=lfs merge=lfs -text
 
 # Exclude _catalog and _dereferenced from LFS
 **/_catalog/** !filter !diff !merge text
-**/_dereferenced/** !filter !diff !merge text
->>>>>>> 404d45fa
+**/_dereferenced/** !filter !diff !merge text